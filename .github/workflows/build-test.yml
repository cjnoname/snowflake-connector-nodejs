name: Build and Test

on:
  push:
    branches:
      - master
    tags:
      - v*
  pull_request:
    branches:
      - master
      - prep-**
  workflow_dispatch:
    inputs:
      logLevel:
        default: warning
        description: "Log level"
        required: true
      tags:
        description: "Test scenario tags"

concurrency:
  # older builds for the same pull request numer or branch should be cancelled
  group: ${{ github.workflow }}-${{ github.event.pull_request.number || github.ref }}
  cancel-in-progress: true

jobs:
  build:
    name: Build
    runs-on: ubuntu-latest
    steps:
      - uses: actions/checkout@v1
      - name: Build
        shell: bash
        env:
          WHITESOURCE_API_KEY: ${{ secrets.WHITESOURCE_API_KEY }}
        run: ./ci/build.sh
      - name: Upload Build Artifact
        uses: actions/upload-artifact@v1
        with:
          name: artifacts
          path: artifacts

<<<<<<< HEAD
    test-mac-required:
      needs: build
      name: Tests on Mac
      runs-on: macos-latest
      strategy:
        matrix:
          cloud: ["AWS"]
      steps:
        - uses: actions/checkout@v1
        - uses: actions/setup-node@v1
          with:
            node-version: "14.x"
        - uses: actions/setup-python@v1
          with:
            python-version: "3.7"
        - name: Download Build Artifacts
          uses: actions/download-artifact@v1
          with:
            name: artifacts
        - name: Install Homebrew Bash
          shell: bash
          run: brew install bash
        - name: Tests
          shell: bash
          env:
            PARAMETERS_SECRET: ${{ secrets.PARAMETERS_SECRET }}
            CLOUD_PROVIDER: ${{ matrix.cloud }}
          run: /usr/local/bin/bash ./ci/test_mac.sh
        - name: Upload lcov coverage directory
          uses: actions/upload-artifact@v3
          with:
            name: codeCoverage
            path: coverage

    test-windows-required:
      needs: build
      name: Tests on Windows
      runs-on: windows-latest
      strategy:
        matrix:
          cloud: ["AWS"]
      steps:
        - uses: actions/checkout@v1
        - uses: actions/setup-node@v1
          with:
            node-version: "14.x"
        - uses: actions/setup-python@v1
          with:
            python-version: "3.7"
            architecture: "x64"
        - name: Download Build Artifacts
          uses: actions/download-artifact@v1
          with:
            name: artifacts
        - name: Tests
          shell: cmd
          env:
            PARAMETERS_SECRET: ${{ secrets.PARAMETERS_SECRET }}
            CLOUD_PROVIDER: ${{ matrix.cloud }}
          run: ci\\test_windows.bat

    test-linux-required:
=======
  test-mac-required:
    needs: build
    name: Tests on Mac
    runs-on: macos-latest
    strategy:
      matrix:
        cloud: ["AWS"]
    steps:
      - uses: actions/checkout@v1
      - uses: actions/setup-node@v1
        with:
          node-version: "12.x"
      - uses: actions/setup-python@v1
        with:
          python-version: "3.7"
      - name: Download Build Artifacts
        uses: actions/download-artifact@v1
        with:
          name: artifacts
      - name: Install Homebrew Bash
        shell: bash
        run: brew install bash
      - name: Tests
        shell: bash
        env:
          PARAMETERS_SECRET: ${{ secrets.PARAMETERS_SECRET }}
          CLOUD_PROVIDER: ${{ matrix.cloud }}
        run: /usr/local/bin/bash ./ci/test_mac.sh
      - name: Upload lcov coverage directory
        uses: actions/upload-artifact@v3
        with:
          name: codeCoverage
          path: coverage

  test-windows-required:
    needs: build
    name: Tests on Windows
    runs-on: windows-latest
    strategy:
      matrix:
        cloud: ["AWS"]
    steps:
      - uses: actions/checkout@v1
      - uses: actions/setup-node@v1
        with:
          node-version: "12.x"
      - uses: actions/setup-python@v1
        with:
          python-version: "3.7"
          architecture: "x64"
      - name: Download Build Artifacts
        uses: actions/download-artifact@v1
        with:
          name: artifacts
      - name: Tests
        shell: cmd
        env:
          PARAMETERS_SECRET: ${{ secrets.PARAMETERS_SECRET }}
          CLOUD_PROVIDER: ${{ matrix.cloud }}
        run: ci\\test_windows.bat

  test-linux-required:
>>>>>>> 5883d698
      needs: build
      name: Tests on Linux
      runs-on: ubuntu-latest
      strategy:
        fail-fast: false
        matrix:
<<<<<<< HEAD
          image: ["nodejs-centos7-node14"]
=======
          image:
            [
              "nodejs-centos6-default",
              "nodejs-centos7-node12",
              "nodejs-centos7-node14",
            ]
>>>>>>> 5883d698
          cloud: ["AWS"]
      steps:
        - uses: actions/checkout@v1
        - name: Download Build Artifacts
          uses: actions/download-artifact@v1
          with:
            name: artifacts
        - name: Tests
          shell: bash
          env:
            PARAMETERS_SECRET: ${{ secrets.PARAMETERS_SECRET }}
            CLOUD_PROVIDER: ${{ matrix.cloud }}
            TARGET_DOCKER_TEST_IMAGE: ${{ matrix.image }}
          run: ./ci/test.sh

<<<<<<< HEAD
    test-mac-optional:
      needs: build
      name: Tests on Mac
      runs-on: macos-latest
      strategy:
        fail-fast: false
        matrix:
          cloud: ["AZURE", "GCP"]
          nodeVersion: ["14.x", "16.x", "18.x"]
      steps:
        - uses: actions/checkout@v1
        - uses: actions/setup-node@v1
          with:
            node-version: ${{ matrix.nodeVersion }}
        - uses: actions/setup-python@v1
          with:
            python-version: "3.7"
        - name: Download Build Artifacts
          uses: actions/download-artifact@v1
          with:
            name: artifacts
        - name: Install Homebrew Bash
          shell: bash
          run: brew install bash
        - name: Tests
          shell: bash
          env:
            PARAMETERS_SECRET: ${{ secrets.PARAMETERS_SECRET }}
            CLOUD_PROVIDER: ${{ matrix.cloud }}
          run: /usr/local/bin/bash ./ci/test_mac.sh

    test-windows-optional:
      needs: build
      name: Tests on Windows
      runs-on: windows-latest
      strategy:
        fail-fast: false
        matrix:
          cloud: ["AZURE", "GCP"]
          nodeVersion: ["14.x", "16.x", "18.x"]
      steps:
        - uses: actions/checkout@v1
        - uses: actions/setup-node@v1
          with:
            node-version: ${{ matrix.nodeVersion }}
        - uses: actions/setup-python@v1
          with:
            python-version: "3.7"
            architecture: "x64"
        - name: Download Build Artifacts
          uses: actions/download-artifact@v1
          with:
            name: artifacts
        - name: Tests
          shell: cmd
          env:
            PARAMETERS_SECRET: ${{ secrets.PARAMETERS_SECRET }}
            CLOUD_PROVIDER: ${{ matrix.cloud }}
          run: ci\\test_windows.bat

    test-linux-optional:
=======
 test-mac-azure-gcp-optional:
    needs: test-mac-required
    name: Tests on Mac
    runs-on: macos-latest
    strategy:
      fail-fast: false
      matrix:
        cloud: ["AZURE", "GCP"]
    steps:
      - uses: actions/checkout@v1
      - uses: actions/setup-node@v1
        with:
          nodeVersion: ["16.x", "18.x"]
      - uses: actions/setup-python@v1
        with:
          python-version: "3.7"
      - name: Download Build Artifacts
        uses: actions/download-artifact@v1
        with:
          name: artifacts
      - name: Install Homebrew Bash
        shell: bash
        run: brew install bash
      - name: Tests
        shell: bash
        env:
          PARAMETERS_SECRET: ${{ secrets.PARAMETERS_SECRET }}
          CLOUD_PROVIDER: ${{ matrix.cloud }}
        run: /usr/local/bin/bash ./ci/test_mac.sh

  test-windows-azure-gcp-optional:
    needs: test-windows-required
    name: Tests on Windows
    runs-on: windows-latest
    strategy:
      fail-fast: false
      matrix:
        cloud: ["AZURE", "GCP"]
    steps:
      - uses: actions/checkout@v1
      - uses: actions/setup-node@v1
        with:
          node-version: ["16.x", "18.x"]
      - uses: actions/setup-python@v1
        with:
          python-version: "3.7"
          architecture: "x64"
      - name: Download Build Artifacts
        uses: actions/download-artifact@v1
        with:
          name: artifacts
      - name: Tests
        shell: cmd
        env:
          PARAMETERS_SECRET: ${{ secrets.PARAMETERS_SECRET }}
          CLOUD_PROVIDER: ${{ matrix.cloud }}
        run: ci\\test_windows.bat

  test-linux-optional:
>>>>>>> 5883d698
      needs: build
      name: Tests on Linux
      runs-on: ubuntu-latest
      strategy:
        fail-fast: false
        matrix:
<<<<<<< HEAD
          image: ["nodejs-centos7-node14"]
          cloud: ["AZURE", "GCP"]
=======
          image:
            [
              "nodejs-centos6-default",
              "nodejs-centos7-node12",
              "nodejs-centos7-node14",
            ]
          #REMOVE AZURE for now
          #cloud: [ 'AZURE', 'GCP' ]
          cloud: ["GCP"]
>>>>>>> 5883d698
      steps:
        - uses: actions/checkout@v1
        - name: Download Build Artifacts
          uses: actions/download-artifact@v1
          with:
            name: artifacts
        - name: Tests
          shell: bash
          env:
            PARAMETERS_SECRET: ${{ secrets.PARAMETERS_SECRET }}
            CLOUD_PROVIDER: ${{ matrix.cloud }}
            TARGET_DOCKER_TEST_IMAGE: ${{ matrix.image }}
          run: ./ci/test.sh

<<<<<<< HEAD
  upload_code_coverage: # it's separate job because codecov action can fail https://github.com/codecov/codecov-action/issues/598 (and we want to know about it), but we don't want to fail required mac build
=======
   upload_code_coverage: # it's separate job because codecov action can fail https://github.com/codecov/codecov-action/issues/598 (and we want to know about it), but we don't want to fail required mac build
>>>>>>> 5883d698
    needs: test-mac-required
    name: Upload code coverage
    runs-on: ubuntu-latest
    steps:
      - name: Checkout # it is still recommended to checkout https://about.codecov.io/blog/uploading-code-coverage-in-a-separate-job-on-github-actions/
        uses: actions/checkout@v3
      - name: Download code coverage result
        uses: actions/download-artifact@v3
        with:
          name: codeCoverage
          path: coverage
      # codecov action sometimes fails but retry works - until action provides retry let's retry on our own https://github.com/codecov/codecov-action/issues/926
      - name: Upload coverage reports to Codecov with GitHub Action (take 1)
        id: uploadToCodeCovTake1
        uses: codecov/codecov-action@v3
        continue-on-error: true
        with:
          fail_ci_if_error: true
      - name: Upload coverage reports to Codecov with GitHub Action (take 2)
        id: uploadToCodeCovTake2
        # only run when take 1 failed
        if: steps.uploadToCodeCovTake1.outcome == 'failure'
        uses: codecov/codecov-action@v3
        with:
          fail_ci_if_error: true<|MERGE_RESOLUTION|>--- conflicted
+++ resolved
@@ -41,7 +41,6 @@
           name: artifacts
           path: artifacts
 
-<<<<<<< HEAD
     test-mac-required:
       needs: build
       name: Tests on Mac
@@ -104,86 +103,13 @@
           run: ci\\test_windows.bat
 
     test-linux-required:
-=======
-  test-mac-required:
-    needs: build
-    name: Tests on Mac
-    runs-on: macos-latest
-    strategy:
-      matrix:
-        cloud: ["AWS"]
-    steps:
-      - uses: actions/checkout@v1
-      - uses: actions/setup-node@v1
-        with:
-          node-version: "12.x"
-      - uses: actions/setup-python@v1
-        with:
-          python-version: "3.7"
-      - name: Download Build Artifacts
-        uses: actions/download-artifact@v1
-        with:
-          name: artifacts
-      - name: Install Homebrew Bash
-        shell: bash
-        run: brew install bash
-      - name: Tests
-        shell: bash
-        env:
-          PARAMETERS_SECRET: ${{ secrets.PARAMETERS_SECRET }}
-          CLOUD_PROVIDER: ${{ matrix.cloud }}
-        run: /usr/local/bin/bash ./ci/test_mac.sh
-      - name: Upload lcov coverage directory
-        uses: actions/upload-artifact@v3
-        with:
-          name: codeCoverage
-          path: coverage
-
-  test-windows-required:
-    needs: build
-    name: Tests on Windows
-    runs-on: windows-latest
-    strategy:
-      matrix:
-        cloud: ["AWS"]
-    steps:
-      - uses: actions/checkout@v1
-      - uses: actions/setup-node@v1
-        with:
-          node-version: "12.x"
-      - uses: actions/setup-python@v1
-        with:
-          python-version: "3.7"
-          architecture: "x64"
-      - name: Download Build Artifacts
-        uses: actions/download-artifact@v1
-        with:
-          name: artifacts
-      - name: Tests
-        shell: cmd
-        env:
-          PARAMETERS_SECRET: ${{ secrets.PARAMETERS_SECRET }}
-          CLOUD_PROVIDER: ${{ matrix.cloud }}
-        run: ci\\test_windows.bat
-
-  test-linux-required:
->>>>>>> 5883d698
       needs: build
       name: Tests on Linux
       runs-on: ubuntu-latest
       strategy:
         fail-fast: false
         matrix:
-<<<<<<< HEAD
           image: ["nodejs-centos7-node14"]
-=======
-          image:
-            [
-              "nodejs-centos6-default",
-              "nodejs-centos7-node12",
-              "nodejs-centos7-node14",
-            ]
->>>>>>> 5883d698
           cloud: ["AWS"]
       steps:
         - uses: actions/checkout@v1
@@ -199,7 +125,6 @@
             TARGET_DOCKER_TEST_IMAGE: ${{ matrix.image }}
           run: ./ci/test.sh
 
-<<<<<<< HEAD
     test-mac-optional:
       needs: build
       name: Tests on Mac
@@ -261,87 +186,14 @@
           run: ci\\test_windows.bat
 
     test-linux-optional:
-=======
- test-mac-azure-gcp-optional:
-    needs: test-mac-required
-    name: Tests on Mac
-    runs-on: macos-latest
-    strategy:
-      fail-fast: false
-      matrix:
-        cloud: ["AZURE", "GCP"]
-    steps:
-      - uses: actions/checkout@v1
-      - uses: actions/setup-node@v1
-        with:
-          nodeVersion: ["16.x", "18.x"]
-      - uses: actions/setup-python@v1
-        with:
-          python-version: "3.7"
-      - name: Download Build Artifacts
-        uses: actions/download-artifact@v1
-        with:
-          name: artifacts
-      - name: Install Homebrew Bash
-        shell: bash
-        run: brew install bash
-      - name: Tests
-        shell: bash
-        env:
-          PARAMETERS_SECRET: ${{ secrets.PARAMETERS_SECRET }}
-          CLOUD_PROVIDER: ${{ matrix.cloud }}
-        run: /usr/local/bin/bash ./ci/test_mac.sh
-
-  test-windows-azure-gcp-optional:
-    needs: test-windows-required
-    name: Tests on Windows
-    runs-on: windows-latest
-    strategy:
-      fail-fast: false
-      matrix:
-        cloud: ["AZURE", "GCP"]
-    steps:
-      - uses: actions/checkout@v1
-      - uses: actions/setup-node@v1
-        with:
-          node-version: ["16.x", "18.x"]
-      - uses: actions/setup-python@v1
-        with:
-          python-version: "3.7"
-          architecture: "x64"
-      - name: Download Build Artifacts
-        uses: actions/download-artifact@v1
-        with:
-          name: artifacts
-      - name: Tests
-        shell: cmd
-        env:
-          PARAMETERS_SECRET: ${{ secrets.PARAMETERS_SECRET }}
-          CLOUD_PROVIDER: ${{ matrix.cloud }}
-        run: ci\\test_windows.bat
-
-  test-linux-optional:
->>>>>>> 5883d698
       needs: build
       name: Tests on Linux
       runs-on: ubuntu-latest
       strategy:
         fail-fast: false
         matrix:
-<<<<<<< HEAD
           image: ["nodejs-centos7-node14"]
           cloud: ["AZURE", "GCP"]
-=======
-          image:
-            [
-              "nodejs-centos6-default",
-              "nodejs-centos7-node12",
-              "nodejs-centos7-node14",
-            ]
-          #REMOVE AZURE for now
-          #cloud: [ 'AZURE', 'GCP' ]
-          cloud: ["GCP"]
->>>>>>> 5883d698
       steps:
         - uses: actions/checkout@v1
         - name: Download Build Artifacts
@@ -356,11 +208,7 @@
             TARGET_DOCKER_TEST_IMAGE: ${{ matrix.image }}
           run: ./ci/test.sh
 
-<<<<<<< HEAD
-  upload_code_coverage: # it's separate job because codecov action can fail https://github.com/codecov/codecov-action/issues/598 (and we want to know about it), but we don't want to fail required mac build
-=======
    upload_code_coverage: # it's separate job because codecov action can fail https://github.com/codecov/codecov-action/issues/598 (and we want to know about it), but we don't want to fail required mac build
->>>>>>> 5883d698
     needs: test-mac-required
     name: Upload code coverage
     runs-on: ubuntu-latest
