/*
 * Copyright (c) 2015-2021 Snowflake Computing Inc. All rights reserved.
 */

/**
 * Creates an oauth authenticator.
 *
 * @param {String} token
 *
 * @returns {Object}
 * @constructor
 */
function AuthOauth(token) {
  /**
   * Update JSON body with token.
   *
   * @param {JSON} body
   *
   * @returns {null}
   */
  this.updateBody = function (body) {
    body['data']['TOKEN'] = token;
  };

<<<<<<< HEAD
  this.authenticate = async function (authenticator, serviceName, account, username) {
    return;
  };

  this.reauthenticate = async function (body) {
    return;
  };
=======
  this.authenticate = async function () {};
>>>>>>> 09fc1b53
}

module.exports = AuthOauth;<|MERGE_RESOLUTION|>--- conflicted
+++ resolved
@@ -22,17 +22,11 @@
     body['data']['TOKEN'] = token;
   };
 
-<<<<<<< HEAD
-  this.authenticate = async function (authenticator, serviceName, account, username) {
-    return;
-  };
-
+  this.authenticate = async function () {};
+  
   this.reauthenticate = async function (body) {
     return;
   };
-=======
-  this.authenticate = async function () {};
->>>>>>> 09fc1b53
 }
 
 module.exports = AuthOauth;