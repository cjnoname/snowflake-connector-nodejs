/*
 * Copyright (c) 2015-2023 Snowflake Computing Inc. All rights reserved.
 */

<<<<<<< HEAD
const auth_default = require('./auth_default');
const auth_web = require('./auth_web');
const auth_keypair = require('./auth_keypair');
const auth_oauth = require('./auth_oauth');
const auth_okta = require('./auth_okta');
const auth_idToken = require('./auth_idtoken');
=======
const AuthDefault = require('./auth_default');
const AuthWeb = require('./auth_web');
const AuthKeypair = require('./auth_keypair');
const AuthOauth = require('./auth_oauth');
const AuthOkta = require('./auth_okta');

let authenticator;
>>>>>>> 09fc1b53

const authenticationTypes =
{
  DEFAULT_AUTHENTICATOR: 'SNOWFLAKE', // default authenticator name
  EXTERNAL_BROWSER_AUTHENTICATOR: 'EXTERNALBROWSER',
  KEY_PAIR_AUTHENTICATOR: 'SNOWFLAKE_JWT',
  OAUTH_AUTHENTICATOR: 'OAUTH',
  ID_TOKEN_AUTHENTICATOR: 'ID_TOKEN',
};

exports.authenticationTypes = authenticationTypes;

/**
 * Returns the JSON body to be sent when connecting.
 *
 * @param {String} authenticator
 * @param {String} account
 * @param {String} username
 * @param {String} clientType
 * @param {String} clientVersion
 * @param {Object} clientEnv
 *
 * @returns {JSON}
 */
exports.formAuthJSON = function formAuthJSON(
  authenticator,
  account,
  username,
  clientType,
  clientVersion,
  clientEnv
) {
  const body = {
    data: {
      ACCOUNT_NAME: account,
      CLIENT_APP_ID: clientType,
      CLIENT_APP_VERSION: clientVersion,
      CLIENT_ENVIRONMENT:
        {
          OS: clientEnv.OS,
          OS_VERSION: clientEnv.OS_VERSION,
          OCSP_MODE: clientEnv.OCSP_MODE
        }
    }
  };
  if (!this.isOktaAuth(authenticator)) {
    body['data']['AUTHENTICATOR'] = authenticator;
    body['data']['LOGIN_NAME'] = username;
  }

  return body;
};

/**
 * Returns the authenticator to use base on the connection configuration.
 *
 * @param {Object} connectionConfig
 * @param httpClient
 *
 * @returns {Object} the authenticator.
 */
exports.getAuthenticator = function getAuthenticator(connectionConfig, httpClient) {
<<<<<<< HEAD
  const auth = connectionConfig.getAuthenticator();

  if (auth === authenticationTypes.DEFAULT_AUTHENTICATOR) {
    return new auth_default(connectionConfig.password);
  } else if (auth === authenticationTypes.EXTERNAL_BROWSER_AUTHENTICATOR) {
    if(connectionConfig.getClientStoreTemporaryCredential() && !!connectionConfig.idToken) {
      return new auth_idToken(connectionConfig, httpClient);
    }
    else {
      return new auth_web(connectionConfig, httpClient);
    }
  } else if (auth === authenticationTypes.KEY_PAIR_AUTHENTICATOR) {
    return new auth_keypair(connectionConfig.getPrivateKey(),
      connectionConfig.getPrivateKeyPath(),
      connectionConfig.getPrivateKeyPass());
  } else if (auth === authenticationTypes.OAUTH_AUTHENTICATOR) {
    return new auth_oauth(connectionConfig.getToken());
  } else if (this.isOktaAuth(auth)) {
    return new auth_okta(connectionConfig.password,
      connectionConfig.region,
      connectionConfig.account,
      connectionConfig.getClientType(),
      connectionConfig.getClientVersion(),
      httpClient);
=======
  const authType = connectionConfig.getAuthenticator();
  let auth;
  if (authType === authenticationTypes.DEFAULT_AUTHENTICATOR) {
    auth = new AuthDefault(connectionConfig.password);
  } else if (authType === authenticationTypes.EXTERNAL_BROWSER_AUTHENTICATOR) {
    auth = new AuthWeb(connectionConfig, httpClient);
  }
  if (authType === authenticationTypes.KEY_PAIR_AUTHENTICATOR) {
    auth = new AuthKeypair(connectionConfig.getPrivateKey(),
      connectionConfig.getPrivateKeyPath(),
      connectionConfig.getPrivateKeyPass());
  } else if (authType === authenticationTypes.OAUTH_AUTHENTICATOR) {
    auth = new AuthOauth(connectionConfig.getToken());
  } else if (this.isOktaAuth(authType)) {
    auth = new AuthOkta(connectionConfig, httpClient);
>>>>>>> 09fc1b53
  } else {
    // Authenticator specified does not exist
    auth = new AuthDefault(connectionConfig.password);
  }
<<<<<<< HEAD
}
=======

  authenticator = auth;
  return auth;
};
>>>>>>> 09fc1b53

/**
 * Returns the boolean describing if the provided authenticator is okta or not.
 *
 * @param {String} authenticator
 * @returns {boolean}
 */
exports.isOktaAuth = function isOktaAuth(authenticator) {
  return authenticator.toUpperCase().startsWith('HTTPS://');
};

exports.getCurrentAuth = function () {
  return authenticator;
};<|MERGE_RESOLUTION|>--- conflicted
+++ resolved
@@ -2,22 +2,15 @@
  * Copyright (c) 2015-2023 Snowflake Computing Inc. All rights reserved.
  */
 
-<<<<<<< HEAD
-const auth_default = require('./auth_default');
-const auth_web = require('./auth_web');
-const auth_keypair = require('./auth_keypair');
-const auth_oauth = require('./auth_oauth');
-const auth_okta = require('./auth_okta');
-const auth_idToken = require('./auth_idtoken');
-=======
+
 const AuthDefault = require('./auth_default');
 const AuthWeb = require('./auth_web');
 const AuthKeypair = require('./auth_keypair');
 const AuthOauth = require('./auth_oauth');
 const AuthOkta = require('./auth_okta');
+const auth_idToken = require('./auth_idtoken');
 
 let authenticator;
->>>>>>> 09fc1b53
 
 const authenticationTypes =
 {
@@ -80,38 +73,17 @@
  * @returns {Object} the authenticator.
  */
 exports.getAuthenticator = function getAuthenticator(connectionConfig, httpClient) {
-<<<<<<< HEAD
-  const auth = connectionConfig.getAuthenticator();
-
-  if (auth === authenticationTypes.DEFAULT_AUTHENTICATOR) {
-    return new auth_default(connectionConfig.password);
-  } else if (auth === authenticationTypes.EXTERNAL_BROWSER_AUTHENTICATOR) {
-    if(connectionConfig.getClientStoreTemporaryCredential() && !!connectionConfig.idToken) {
-      return new auth_idToken(connectionConfig, httpClient);
-    }
-    else {
-      return new auth_web(connectionConfig, httpClient);
-    }
-  } else if (auth === authenticationTypes.KEY_PAIR_AUTHENTICATOR) {
-    return new auth_keypair(connectionConfig.getPrivateKey(),
-      connectionConfig.getPrivateKeyPath(),
-      connectionConfig.getPrivateKeyPass());
-  } else if (auth === authenticationTypes.OAUTH_AUTHENTICATOR) {
-    return new auth_oauth(connectionConfig.getToken());
-  } else if (this.isOktaAuth(auth)) {
-    return new auth_okta(connectionConfig.password,
-      connectionConfig.region,
-      connectionConfig.account,
-      connectionConfig.getClientType(),
-      connectionConfig.getClientVersion(),
-      httpClient);
-=======
   const authType = connectionConfig.getAuthenticator();
   let auth;
   if (authType === authenticationTypes.DEFAULT_AUTHENTICATOR) {
     auth = new AuthDefault(connectionConfig.password);
   } else if (authType === authenticationTypes.EXTERNAL_BROWSER_AUTHENTICATOR) {
-    auth = new AuthWeb(connectionConfig, httpClient);
+     if(connectionConfig.getClientStoreTemporaryCredential() && !!connectionConfig.idToken) {
+      auth = new auth_idToken(connectionConfig, httpClient);
+    }
+    else {
+      auth = new auth_web(connectionConfig, httpClient);
+    }
   }
   if (authType === authenticationTypes.KEY_PAIR_AUTHENTICATOR) {
     auth = new AuthKeypair(connectionConfig.getPrivateKey(),
@@ -121,19 +93,13 @@
     auth = new AuthOauth(connectionConfig.getToken());
   } else if (this.isOktaAuth(authType)) {
     auth = new AuthOkta(connectionConfig, httpClient);
->>>>>>> 09fc1b53
   } else {
     // Authenticator specified does not exist
     auth = new AuthDefault(connectionConfig.password);
   }
-<<<<<<< HEAD
-}
-=======
-
   authenticator = auth;
   return auth;
 };
->>>>>>> 09fc1b53
 
 /**
  * Returns the boolean describing if the provided authenticator is okta or not.
