/*
 * Copyright (c) 2015-2021 Snowflake Computing Inc. All rights reserved.
 */

const util = require('../util');
const net = require('net');
const querystring = require('querystring');
const URLUtil = require('./../../lib/url_util');
const Util = require('./../../lib/util');
const SsoUrlProvider = require('../authentication/sso_url_provider');

/**
 * Creates an external browser authenticator.
 *
 * @param {Object} connectionConfig
 * @param {Object} ssoUrlProvider
 * @param {module} webbrowser
 *
 * @returns {Object}
 * @constructor
 */
function auth_web(connectionConfig, httpClient, webbrowser) {

  const host = connectionConfig.host;
  const browserActionTimeout = connectionConfig.getBrowserActionTimeout();
  const ssoUrlProvider = new SsoUrlProvider(httpClient);

  if (!Util.exists(host)) {
    throw new Error(`Invalid value for host: ${host}`);
  }
  if (!Util.number.isPositiveInteger(browserActionTimeout)) {
    throw new Error(`Invalid value for browser action timeout: ${browserActionTimeout}`);
  }

  const open = typeof webbrowser !== 'undefined' ? webbrowser : require('open');

  let proofKey;
  let token;

  const successResponse = 'HTTP/1.1 200 OK\r\nContent-Type: text/plain\r\nConnection: close\r\n\r\nYour identity was confirmed and propagated to Snowflake Node.js driver. You can close this window now and go back where you started from.';

  /**
   * Update JSON body with token and proof_key.
   *
   * @param {JSON} body
   *
   * @returns {null}
   */
<<<<<<< HEAD
  this.updateBody = function (body)
  {
    body['data']['AUTHENTICATOR'] = 'EXTERNALBROWSER'
=======
  this.updateBody = function (body) {
>>>>>>> 2451c5e8
    body['data']['TOKEN'] = token;
    body['data']['PROOF_KEY'] = proofKey;
  };

  /**
   * Obtain SAML token through SSO URL.
   *
   * @param {String} authenticator
   * @param {String} serviceName
   * @param {String} account
   * @param {String} username
   *
   * @returns {null}
   */
  this.authenticate = async function (authenticator, serviceName, account, username) {
    let server;

    const receiveData = new Promise(async (resolve) => {
      // Server to receive SAML token
      server = createServer(resolve);
    }).then((result) => {
      return result;
    });

    // Use a free random port and set to no backlog
    server.listen(0, 0);

    // Step 1: query Snowflake to obtain SSO url
    const ssoData = await ssoUrlProvider.getSSOURL(authenticator,
      serviceName,
      account,
      server.address().port,
      username,
      host);

    proofKey = ssoData['proofKey'];

    // Step 2: validate URL
    const ssoURL = ssoData['ssoUrl'];
    if (!URLUtil.isValidURL(ssoURL)) {
      throw new Error(util.format('Invalid SSO URL found - %s ', ssoURL));
    }

    // Step 3: open browser
    open(ssoURL);

    // Step 4: get SAML token
    const tokenData = await withBrowserActionTimeout(browserActionTimeout, receiveData);
    processGet(tokenData);
  };

  this.reauthenticate = async function (body) {
    return;
  }

  /**
   * Create server to retrieve SAML token.
   *
   * @param {Function} resolve
   *
   * @returns {Server}
   */
  function createServer(resolve) {
    var server = net.createServer(function (socket) {
      socket.on('data', function (chunk) {
        // User successfully entered credentials
        socket.write(successResponse);

        // Receive the data and split by line
        var data = chunk.toString().split('\r\n');

        // Stop accepting connections and close
        socket.destroy();
        server.close();

        resolve(data);
      });
      socket.on('error', (socketErr) => {
        if (socketErr['code'] === 'ECONNRESET') {
          socket.end();
        } else {
          throw socketErr;
        }
      });
    });

    return server;
  }

  /**
   * Parse the GET request and get token parameter value.
   *
   * @param {String[]} data
   *    
   * @returns {null}
   */
  function processGet(data) {
    var targetLine;

    for (const line of data) {
      if (line.startsWith('GET ')) {
        targetLine = line;
        break;
      } else {
        return;
      }
    }


    // Split the GET request line
    targetLine = targetLine.split(' ');

    // Get value of the "token" query parameter
    token = querystring.parse(targetLine[1])['/?token'];
  }

  const withBrowserActionTimeout = (millis, promise) => {
    const timeout = new Promise((resolve, reject) =>
      setTimeout(
        () => reject(`Browser action timed out after ${browserActionTimeout} ms.`),
        millis));
    return Promise.race([
      promise,
      timeout
    ]);
  };
}

module.exports = auth_web;<|MERGE_RESOLUTION|>--- conflicted
+++ resolved
@@ -46,13 +46,10 @@
    *
    * @returns {null}
    */
-<<<<<<< HEAD
+  
   this.updateBody = function (body)
   {
     body['data']['AUTHENTICATOR'] = 'EXTERNALBROWSER'
-=======
-  this.updateBody = function (body) {
->>>>>>> 2451c5e8
     body['data']['TOKEN'] = token;
     body['data']['PROOF_KEY'] = proofKey;
   };
