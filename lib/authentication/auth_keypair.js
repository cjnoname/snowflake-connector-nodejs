--- conflicted
+++ resolved
@@ -144,20 +144,11 @@
       [EXPIRE_TIME]: jwtTokenExp
     };
 
-    // Sign payload with RS256 algorithm
-<<<<<<< HEAD
-    try {
-      jwtToken = jwt.sign(payload, privateKey, { algorithm: ALGORITHM });
-    } catch (jwtErr) {
-      throw jwtErr;
-    }
-  }
+    jwtToken = jwt.sign(payload, privateKey, { algorithm: ALGORITHM });
 
   this.reauthenticate = async function (body) {
     return;
-=======
-    jwtToken = jwt.sign(payload, privateKey, { algorithm: ALGORITHM });
->>>>>>> 09fc1b53
+
   };
 }
 
