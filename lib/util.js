/*
 * Copyright (c) 2015-2021 Snowflake Computing Inc. All rights reserved.
 *
 */

const util = require('util');
const Url = require('url');
const os = require('os');

/**
 * Note: A simple wrapper around util.inherits() for now, but this might change
 * in the future.
 *
 * Inherits the prototype methods from one constructor into another. The
 * prototype of constructor will be set to a new object created from
 * superConstructor.
 *
 * @param constructor
 * @param superConstructor
 *
 * @returns {Object}
 */
exports.inherits = function (constructor, superConstructor) {
  return util.inherits.apply(util, [constructor, superConstructor]);
};

/**
 * Note: A simple wrapper around util.format() for now, but this will likely
 * change in the future.
 *
 * Returns a formatted string using the first argument as a printf-like format.
 *
 * The first argument is a string that contains zero or more placeholders.
 * Each placeholder is replaced with the converted value from its corresponding
 * argument. Supported placeholders are:
 *   %s - String.
 *   %d - Number (both integer and float).
 *   %j - JSON. Replaced with the string '[Circular]' if the argument contains
 *        circular references.
 *   %% - single percent sign ('%'). This does not consume an argument.
 *
 * If the placeholder does not have a corresponding argument, the placeholder is
 * not replaced.
 *
 * If there are more arguments than placeholders, the extra arguments are
 * coerced to strings (for objects and symbols, util.inspect() is used) and then
 * concatenated, delimited by a space.
 *
 * If the first argument is not a format string then util.format() returns a
 * string that is the concatenation of all its arguments separated by spaces.
 * Each argument is converted to a string with util.inspect().
 *
 * @returns {String}
 */
exports.format = function (format, ...params) {
  return util.format.apply(util, [format, ...params]);
};

/**
 * Determines if a given value is a function.
 *
 * @param value
 *
 * @returns {Boolean}
 */
exports.isFunction = function (value) {
  return !!value && typeof value === 'function';
};

const toString = Object.prototype.toString;

/**
 * Determines if a given value is an object.
 *
 * @param value
 *
 * @returns {Boolean}
 */
exports.isObject = function (value) {
  return toString.call(value) === '[object Object]';
};

/**
 * Determines if a given value is a Date.
 *
 * @param value
 *
 * @returns {Boolean}
 */
exports.isDate = function (value) {
  return toString.call(value) === '[object Date]';
};

/**
 * Determines if a given value is an array.
 *
 * @param value
 *
 * @returns {Boolean}
 */
exports.isArray = function (value) {
  return toString.call(value) === '[object Array]';
};

/**
 * Determines if a given value is a string.
 *
 * @param value
 *
 * @returns {Boolean}
 */
exports.isString = function (value) {
  return typeof value === 'string';
};

/**
 * Determines if a given value is a boolean.
 *
 * @param value
 *
 * @returns {Boolean}
 */
exports.isBoolean = function (value) {
  return typeof value === 'boolean';
};

/**
 * Determines if a given value is a number.
 *
 * @param value
 *
 * @returns {Boolean}
 */
exports.isNumber = function (value) {
  return typeof value === 'number' && isFinite(value);
};

/**
 * Determines if a given value is a private key string in pem format of type pkcs8.
 *
 * @param value
 *
 * @returns {Boolean}
 */
exports.isPrivateKey = function (value) {
  const trimmedValue = value.trim();
  // The private key is expected to be decrypted when set in the connection string
  // secret scanner complains about first check since it looks like private key, but it's only check
  // pragma: allowlist nextline secret
  return (trimmedValue.startsWith('-----BEGIN PRIVATE KEY-----') &&
    trimmedValue.endsWith('\n-----END PRIVATE KEY-----'));
};

/**
 * A collection of number-related utility functions.
 */
exports.number =
  {
    /**
     * Determines if a given value is a positive number.
     *
     * @param value
     *
     * @returns {Boolean}
     */
    isPositive: function (value) {
      return exports.isNumber(value) && (value > 0);
    },

    /**
     * Determines if a given value is a non-negative number.
     *
     * @param value
     *
     * @returns {Boolean}
     */
    isNonNegative: function (value) {
      return exports.isNumber(value) && (value >= 0);
    },

    /**
     * Determines if a given value is an integer.
     *
     * @param value
     *
     * @returns {Boolean}
     */
    isInteger: function (value) {
      return exports.isNumber(value) && (Math.floor(value) === value);
    },

    /**
     * Determines if a given value is a positive integer.
     *
     * @param value
     *
     * @returns {Boolean}
     */
    isPositiveInteger: function (value) {
      return this.isInteger(value) && (value > 0);
    },

    /**
     * Determines if a given value is a non-negative integer.
     *
     * @param value
     *
     * @returns {Boolean}
     */
    isNonNegativeInteger: function (value) {
      return this.isInteger(value) && (value >= 0);
    }
  };

/**
 * A collection of string-related utility functions.
 */
exports.string =
  {
    /**
     * Determines if a given string is not null or empty.
     *
     * @param {*} value
     *
     * @returns {Boolean}
     */
    isNotNullOrEmpty: function (value) {
      return exports.isString(value) && value;
    },

    /**
     * Compares two version numbers of the form 'a.b.c' where a, b and c are
     * numbers (e.g. '1.0.12'). If one or both inputs are invalid versions, the
     * function will return NaN, otherwise, it will return -1 if the first
     * version is smaller, 1 if the first version is bigger, and 0 if the two
     * versions are equal.
     *
     * @param {String} version1
     * @param {String} version2
     *
     * @returns {Number}
     */
    compareVersions: function (version1, version2) {
      // if one or both inputs are valid, return NaN
      if (!exports.isString(version1) || !exports.isString(version2)) {
        return NaN;
      }

      // split on dot
      const version1Parts = version1.split('.');
      const version2Parts = version2.split('.');

      // add trailing zeros to make the parts arrays the same length
      while (version1Parts.length < version2Parts.length) {
        version1Parts.push('0');
      }
      while (version2Parts.length < version1Parts.length) {
        version2Parts.push('0');
      }

      // compare elements in the two arrays one by one
      let result = 0;
      let version1Part, version2Part;
      for (let index = 0, length = version1Parts.length; index < length; index++) {
        // convert to number before doing any arithmetic
        version1Part = Number(version1Parts[index]);
        version2Part = Number(version2Parts[index]);

        // if one or both values are not numerical, consider the input invalid
        if (!exports.isNumber(version1Part) || !exports.isNumber(version2Part)) {
          result = NaN;
          break;
        }

        // if the two values are different, pick the
        // correct result based on which value is smaller
        if (version1Part !== version2Part) {
          result = version1Part < version2Part ? -1 : 1;
          break;
        }
      }

      return result;
    }
  };

/**
 * Determines if a given value is not null or undefined.
 *
 * @param value
 *
 * @returns {Boolean}
 */
exports.exists = function (value) {
  return (value !== null) && (value !== undefined);
};

/**
 * A collection of url-related utility functions.
 */
exports.url =
  {
    /**
     * Appends a query parameter to a url. If an invalid url is specified, an
     * exception is thrown.
     *
     * @param {String} url
     * @param {String} paramName the name of the query parameter.
     * @param {String} paramValue the value of the query parameter.
     *
     * @returns {String}
     */
    appendParam: function (url, paramName, paramValue) {
      // if the specified url is valid
      const urlAsObject = Url.parse(url);
      if (urlAsObject) {
        // if the url already has query parameters, use '&' as the separator
        // when appending the additional query parameter, otherwise use '?'
        url += (urlAsObject.search ? '&' : '?') + paramName + '=' + paramValue;
      }

      return url;
    },

    appendRetryParam: function (option) {
      let retryUrl = this.appendParam(option.url, 'retryCount', option.retryCount);
      if (option.includeRetryReason) {
        retryUrl = this.appendParam(retryUrl, 'retryReason', option.retryReason);
      }
      
      return retryUrl;
    }
  };

/**
 * Shallow-copies everything from a source object into a destination object.
 *
 * @param {Object} dst the object to copy properties to.
 * @param {Object} src the object to copy properties from.
 *
 * @returns {Object} the destination object.
 */
exports.apply = function (dst, src) {
  // if both dst and src are objects, copy everything from src to dst
  if (this.isObject(dst) && this.isObject(src)) {
    for (const key in src) {
      if (Object.prototype.hasOwnProperty.call(src, key)) {
        dst[key] = src[key];
      }
    }
  }

  return dst;
};

/**
 * Returns true if the code is currently being run in the browser, false
 * otherwise.
 *
 * @returns {Boolean}
 */
exports.isBrowser = function () {
  return !!(process && process.browser);
};

/**
 * Returns true if the code is currently being run in node, false otherwise.
 *
 * @returns {Boolean}
 */
exports.isNode = function () {
  return !this.isBrowser();
};

/**
 * Returns the next sleep time calculated by exponential backoff with
 * decorrelated jitter.
 * sleep = min(cap, random_between(base, sleep * 3))
 * for more details, check out:
 * http://www.awsarchitectureblog.com/2015/03/backoff.html
 * @param base minimum seconds
 * @param cap maximum seconds
 * @param previousSleep previous sleep time
 * @returns {number} next sleep time
 */
exports.nextSleepTime = function (
  base, cap, previousSleep) {
  return Math.min(cap, Math.abs(previousSleep * 3 - base) * Math.random() +
    Math.min(base, previousSleep * 3));
};


/**
 * Return next sleep time calculated by the jitter rule.
 *
 * @param {Number} numofRetries 
 * @param {Number} currentSleepTime 
 * @param {Number} totalElapsedTime
 * @param {Number} maxRetryTimeout
 * @returns {JSON} return next sleep Time and totalTime.
 */
exports.getJitteredSleepTime = function (numofRetries, currentSleepTime, totalElapsedTime, maxRetryTimeout) {
  const nextsleep = getNextSleepTime(numofRetries, currentSleepTime);
  const sleep = maxRetryTimeout !== 0 ? Math.min((maxRetryTimeout - totalElapsedTime), nextsleep) : nextsleep;
  totalElapsedTime += sleep;
  return { sleep, totalElapsedTime };
};

/**
 * Choose one of the number between two numbers.
 *
 * @param {Number} firstNumber 
 * @param {Number} secondNumber 
 * @returns {Number} return a random number between two numbers.
 */
function chooseRandom(firstNumber, secondNumber) { 
  return Math.random() * (firstNumber - secondNumber) + secondNumber;
}

exports.chooseRandom = chooseRandom;

/**
 * return the next sleep Time.
 * @param {Number} numofRetries 
 * @param {Number} currentSleepTime 
 * @returns {Number} return jitter.
 */
function getNextSleepTime(numofRetries,  currentSleepTime) {
  const nextSleep = (2 ** (numofRetries));
  return chooseRandom(currentSleepTime + getJitter(currentSleepTime), nextSleep + getJitter(currentSleepTime));
}

exports.getNextSleepTime = getNextSleepTime;

/**
 * return the jitter value.
 * @param {Number} currentSleepTime 
 * @returns {Number} return jitter.
 */
function getJitter(currentSleepTime) {
  const multiplicationFactor = chooseRandom(1, -1);
  return 0.5 * currentSleepTime * multiplicationFactor;
}

exports.getJitter = getJitter;

/**
 * Check whether the request is the login-request or not.
 *
 * @param loginurl HTTP request url
 * @returns {Boolean} true if it is loginRequest, otherwise false.
 */
exports.isLoginRequest = function (loginUrl) {
  const endPoints = ['/v1/login-request', '/authenticator-request',];
  return endPoints.some((endPoint) => loginUrl.includes(endPoint));
};

/**
 * Checks if the HTTP response code is retryable
 *
 * @param response HTTP response object
 * @param retry403 will retry HTTP 403?
 * @returns {*|boolean} true if retryable otherwise false
 */
exports.isRetryableHttpError = function (response, retry403) {
  return response &&
    ((response.statusCode >= 500 && response.statusCode < 600) ||
      (retry403 && response.statusCode === 403) ||
      (response.statusCode === 408) ||
      (response.statusCode === 429));
};

exports.validateClientSessionKeepAliveHeartbeatFrequency = function (input, masterValidity) {
  let heartbeatFrequency = input;
  const realMax = Math.floor(masterValidity / 4);
  const realMin = Math.floor(realMax / 4);
  if (input > realMax) {
    heartbeatFrequency = realMax;
  } else if (input < realMin) {
    heartbeatFrequency = realMin;
  }

  heartbeatFrequency = Math.floor(heartbeatFrequency);
  return heartbeatFrequency;
};

// driver name
const driverName = require('./../package.json').name;
exports.driverName = driverName;

// driver version
const driverVersion = require('./../package.json').version;
exports.driverVersion = driverVersion;

// nodeJS version
let nodeJSVersion = process.version;
if (nodeJSVersion && nodeJSVersion.startsWith('v')) {
  nodeJSVersion = nodeJSVersion.substring(1);
}
// user-agent HTTP header
const userAgent = 'JavaScript' + '/' + driverVersion
  + ' (' + process.platform + '-' + process.arch + ') ' + 'NodeJS' + '/' + nodeJSVersion;

exports.userAgent = userAgent;

/**
 * Constructs host name using region and account
 *
 * @param region where the account is located
 * @param account which account to connect to
 * @returns {string} host name
 */
exports.constructHostname = function (region, account) {
  let host;
  if (region === 'us-west-2') {
    region = '';
  } else if (region != null) {
    if (account.indexOf('.') > 0) {
      account = account.substring(0, account.indexOf('.'));
    }
    host = account + '.' + region + '.snowflakecomputing.com';
  } else {
    host = account + '.snowflakecomputing.com';
  }
  return host;
};

/**
 * Returns if command is a PUT command
 *
 * @param sqlText the query command
 * @returns {boolean}
 */
exports.isPutCommand = function (sqlText) {
  return (sqlText.trim().substring(0, 3).toUpperCase() === 'PUT');
};

/**
 * Returns if command is a GET command
 *
 * @param sqlText the query command
 * @returns {boolean}
 */
exports.isGetCommand = function (sqlText) {
  return (sqlText.trim().substring(0, 3).toUpperCase() === 'GET');
};

/**
 * Add double quotes to smkId's value to parse it as a string instead of integer
 * to preserve precision of numbers exceeding JavaScript's max safe integer
 * e.g (inputting 32621973126123526	outputs 32621973126123530)
 *
 * @param body the data in JSON
 * @returns {string}
 */
exports.convertSmkIdToString = function (body) {
  return body.replace(/"smkId" : ([0-9]*)/g, '"smkId" : "$1"');
};

/**
 * Under some circumstances the object passed to JSON.stringify in exception handling
 * can contain circular reference, on which JSON.stringify bails out
 * MDN way of handling such error
 * @returns string
 */
exports.getCircularReplacer = function () {
  const ancestors = [];
  return function (key, value) {
    if (typeof value !== 'object' || value === null) {
      return value;
    }
    // `this` is the object that value is contained in,
    // i.e., its direct parent.
    while (ancestors.length > 0 && ancestors[ancestors.length - 1] !== this) {
      ancestors.pop();
    }
    if (ancestors.includes(value)) {
      return '[Circular]';
    }
    ancestors.push(value);
    return value;
  };
};

/**
 * Returns if the provided string is a valid subdomain.
 * @param value
 * @returns {boolean}
 */
exports.isCorrectSubdomain = function (value) {
  const subdomainRegex = RegExp(/^\w[\w.-]+\w$/i);
  return subdomainRegex.test(value);
};

/**
 * Try to get the PROXY environmental variables
 * On Windows, envvar name is case-insensitive, but on *nix, it's case-sensitive
 *
 * Compare them with the proxy specified on the Connection, if any
 * Return with the log constructed from the components detection and comparison
 * If there's something to warn the user about, return that too
 *
 * @param the agentOptions object from agent creation
 * @returns {object}
 */
exports.getCompareAndLogEnvAndAgentProxies = function (agentOptions) {
  const envProxy = {};
  const logMessages = { 'messages': '', 'warnings': '' };
  envProxy.httpProxy = process.env.HTTP_PROXY || process.env.http_proxy;
  envProxy.httpsProxy = process.env.HTTPS_PROXY || process.env.https_proxy;
  envProxy.noProxy = process.env.NO_PROXY || process.env.no_proxy;

  envProxy.logHttpProxy = envProxy.httpProxy ?
    'HTTP_PROXY: ' + envProxy.httpProxy : 'HTTP_PROXY: <unset>';
  envProxy.logHttpsProxy = envProxy.httpsProxy ?
    'HTTPS_PROXY: ' + envProxy.httpsProxy : 'HTTPS_PROXY: <unset>';
  envProxy.logNoProxy = envProxy.noProxy ?
    'NO_PROXY: ' + envProxy.noProxy : 'NO_PROXY: <unset>';

  // log PROXY envvars
  if (envProxy.httpProxy || envProxy.httpsProxy) {
    logMessages.messages = logMessages.messages + ' // PROXY environment variables: '
      + `${envProxy.logHttpProxy} ${envProxy.logHttpsProxy} ${envProxy.logNoProxy}.`;
  }

  // log proxy config on Connection, if any set
  if (agentOptions.host) {
    const proxyHostAndPort = agentOptions.host + ':' + agentOptions.port;
    const proxyProtocolHostAndPort = agentOptions.protocol ?
      ' protocol=' + agentOptions.protocol + ' proxy=' + proxyHostAndPort
      : ' proxy=' + proxyHostAndPort;
    const proxyUsername = agentOptions.user ? ' user=' + agentOptions.user : '';
    logMessages.messages = logMessages.messages + ` // Proxy configured in Connection:${proxyProtocolHostAndPort}${proxyUsername}`;

    // check if both the PROXY envvars and Connection proxy config is set
    // generate warnings if they are, and are also different
    if (envProxy.httpProxy &&
          this.removeScheme(envProxy.httpProxy).toLowerCase() !== this.removeScheme(proxyHostAndPort).toLowerCase()) {
      logMessages.warnings = logMessages.warnings + ` Using both the HTTP_PROXY (${envProxy.httpProxy})`
          + ` and the proxyHost:proxyPort (${proxyHostAndPort}) settings to connect, but with different values.`
          + ' If you experience connectivity issues, try unsetting one of them.';
    }
    if (envProxy.httpsProxy &&
          this.removeScheme(envProxy.httpsProxy).toLowerCase() !== this.removeScheme(proxyHostAndPort).toLowerCase()) {
      logMessages.warnings = logMessages.warnings + ` Using both the HTTPS_PROXY (${envProxy.httpsProxy})`
          + ` and the proxyHost:proxyPort (${proxyHostAndPort}) settings to connect, but with different values.`
          + ' If you experience connectivity issues, try unsetting one of them.';
    }
  }
  logMessages.messages = logMessages.messages ? logMessages.messages : ' none.';

  return logMessages;
};

/**
* remove http:// or https:// from the input, e.g. used with proxy URL
* @param input
* @returns {string}
*/
exports.removeScheme = function (input) {
  return input.toString().replace(/(^\w+:|^)\/\//, '');
};

<<<<<<< HEAD
exports.shouldPerformGCPBucket = function (accessToken) {
  console.log( process.env.SNOWFLAKE_DISABLE_GCP_TOKEN_UPLOAD);
  return !!accessToken && process.env.SNOWFLAKE_DISABLE_GCP_TOKEN_UPLOAD !== 'true';
=======
/**
 * Checks if the provided file or directory permissions are correct.
 * @param filePath
 * @param expectedMode
 * @param fsPromises
 * @returns {Promise<boolean>} resolves always to true for Windows
 */
exports.isFileModeCorrect = async function (filePath, expectedMode, fsPromises) {
  if (os.platform() === 'win32') {
    return true;
  }
  return await fsPromises.stat(filePath).then((stats) => {
    // we have to limit the number of LSB bits to 9 with the mask, as the stats.mode starts with the file type,
    // e.g. the directory with permissions 755 will have stats.mask of 40755.
    const mask = (1 << 9) - 1;
    return (stats.mode & mask) === expectedMode;
  });
};

/**
 * Checks if the provided file or directory is writable only by the user.
 * @param configFilePath
 * @param fsPromises
 * @returns {Promise<boolean>} resolves always to true for Windows
 */
exports.isFileNotWritableByGroupOrOthers = async function (configFilePath, fsPromises) {
  if (os.platform() === 'win32') {
    return true;
  }
  const stats = await fsPromises.stat(configFilePath);
  return (stats.mode & (1 << 4)) === 0 && (stats.mode & (1 << 1)) === 0;
};


exports.shouldRetryOktaAuth = function ({ maxRetryTimeout, maxRetryCount, numRetries, startTime, remainingTimeout }) {
  return  (maxRetryTimeout === 0 || Date.now() < startTime + remainingTimeout) && numRetries <= maxRetryCount;
>>>>>>> 09fc1b53
};<|MERGE_RESOLUTION|>--- conflicted
+++ resolved
@@ -661,11 +661,12 @@
   return input.toString().replace(/(^\w+:|^)\/\//, '');
 };
 
-<<<<<<< HEAD
+
 exports.shouldPerformGCPBucket = function (accessToken) {
   console.log( process.env.SNOWFLAKE_DISABLE_GCP_TOKEN_UPLOAD);
   return !!accessToken && process.env.SNOWFLAKE_DISABLE_GCP_TOKEN_UPLOAD !== 'true';
-=======
+};
+
 /**
  * Checks if the provided file or directory permissions are correct.
  * @param filePath
@@ -702,5 +703,4 @@
 
 exports.shouldRetryOktaAuth = function ({ maxRetryTimeout, maxRetryCount, numRetries, startTime, remainingTimeout }) {
   return  (maxRetryTimeout === 0 || Date.now() < startTime + remainingTimeout) && numRetries <= maxRetryCount;
->>>>>>> 09fc1b53
-};+};
