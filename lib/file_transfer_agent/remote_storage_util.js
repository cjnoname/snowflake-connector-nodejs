/*
 * Copyright (c) 2015-2021 Snowflake Computing Inc. All rights reserved.
 */

const fs = require('fs');
const path = require('path');
const SnowflakeS3Util = require('./s3_util');
const SnowflakeAzureUtil = require('./azure_util');
const SnowflakeGCSUtil = require('./gcs_util');

const SnowflakeEncryptionUtil = new (require('./encrypt_util').EncryptUtil)();
const resultStatus = require('./file_util').resultStatus;

const DEFAULT_CONCURRENCY = 1;
const DEFAULT_MAX_RETRY = 5;

// File Encryption Material
function SnowflakeFileEncryptionMaterial(key, qid, smkid) {
  const smkidString = '' + smkid;
  return {
    'queryStageMasterKey': key, // query stage master key
    'queryId': qid, // query id
    'smkId': smkidString  // SMK id
  };
}

exports.SnowflakeFileEncryptionMaterial = SnowflakeFileEncryptionMaterial;

/**
 * Creates a remote storage utility object.
 *
 * @returns {Object}
 * @constructor
 */
function RemoteStorageUtil() {
  /**
  * Get storage type based on location type.
  *
  * @param {String} type
  *
  * @returns {Object}
  */
  this.getForStorageType = function (type) {
    if (type === 'S3') {
      return new SnowflakeS3Util();
    } else if (type === 'AZURE') {
      return new SnowflakeAzureUtil();
    } else if (type === 'GCS') {
      return new SnowflakeGCSUtil();
    } else {
      return null;
    }
  };

  /**
  * Create the client based on the location type.
  *
  * @param {Object} stageInfo
  * @param {Boolean} useAccelerateEndpoint
  *
  * @returns {Object}
  */
  this.createClient = function (stageInfo, useAccelerateEndpoint = false) {
    const utilClass = this.getForStorageType(stageInfo['locationType']);
    return utilClass.createClient(stageInfo, useAccelerateEndpoint);
  };

  /**
  * Destroys a client based on the location type.
  *
  * @param {Object} stageInfo
  * @param {Object} client
  */
  this.destroyClient = function (stageInfo, client) {
    const utilClass = this.getForStorageType(stageInfo['locationType']);
    if (utilClass.destroyClient) {
      utilClass.destroyClient(client);
    }
  };

  /**
   * Encrypt then upload one file stream.
   *
   * @param {Object} meta
   *
   * @returns {null}
   */
  this.uploadOneFileStream = async function (meta) {
    let encryptionMetadata;
    let dataFileStream = meta['fileStream'];
    
    if (meta['encryptionMaterial']) {
      const result = await SnowflakeEncryptionUtil.encryptFileStream(
        meta['encryptionMaterial'],
        meta['fileStream']);
      encryptionMetadata = result.encryptionMetadata;
      dataFileStream = result.dataStream;
    }

    const utilClass = this.getForStorageType(meta['stageInfo']['locationType']);

    let maxConcurrency = meta['parallel'];
    let lastErr;
    const maxRetry = DEFAULT_MAX_RETRY;

    for (let retry = 0; retry < maxRetry; retry++) {
      if (!meta['overwrite']) {
        const fileHeader = await utilClass.getFileHeader(meta, meta['dstFileName']);

        if (fileHeader && meta['resultStatus'] === resultStatus.UPLOADED) {
          // File already exists
          meta['dstFileSize'] = 0;
          meta['resultStatus'] = resultStatus.SKIPPED;
          return;
        }
      }
      if (meta['overwrite'] || meta['resultStatus'] === resultStatus.NOT_FOUND_FILE) {
        await utilClass.uploadFileStream(
          dataFileStream,
          meta,
          encryptionMetadata,
          maxConcurrency);
      }

      if (meta['resultStatus'] === resultStatus.UPLOADED) {
        return;
      } else if (meta['resultStatus'] === resultStatus.RENEW_TOKEN) {
        return;
      } else if (meta['resultStatus'] === resultStatus.RENEW_PRESIGNED_URL) {
        return;
      } else if (meta['resultStatus'] === resultStatus.NEED_RETRY) {
        lastErr = meta['lastError'];
        // Failed to upload file, retrying
        if (!meta['noSleepingTime']) {
          const sleepingTime = Math.min(Math.pow(2, retry), 16);
          await new Promise(resolve => setTimeout(resolve, sleepingTime));
        }
      } else if (meta['resultStatus'] === resultStatus.NEED_RETRY_WITH_LOWER_CONCURRENCY) {
        lastErr = meta['lastError'];
        // Failed to upload file, retrying with max concurrency
        maxConcurrency = meta['parallel'] - parseInt(retry * meta['parallel'] / maxRetry);
        maxConcurrency = Math.max(DEFAULT_CONCURRENCY, maxConcurrency);
        meta['lastMaxConcurrency'] = maxConcurrency;

        if (!meta['noSleepingTime']) {
          const sleepingTime = Math.min(Math.pow(2, retry), 16);
          await new Promise(resolve => setTimeout(resolve, sleepingTime));
        }
      }
    }
    if (lastErr) {
      throw new Error(lastErr);
    } else {
      const msg = 'Unknown Error in uploading a file: ' + meta['srcFileName'];
      throw new Error(msg);
    }
  };

  /**
  * Encrypt then upload one file.
  *
  * @param {Object} meta
  *
  * @returns {null}
  */
  this.uploadOneFile = async function (meta) {
    let encryptionMetadata;
    let dataFile;

    if (meta['encryptionMaterial']) {
      const result = await SnowflakeEncryptionUtil.encryptFile(
        meta['encryptionMaterial'],
        meta['realSrcFilePath'],
        meta['tmpDir']);
      encryptionMetadata = result.encryptionMetadata;
      dataFile = result.dataFile;
    } else {
      dataFile = meta['realSrcFilePath'];
    }

    const utilClass = this.getForStorageType(meta['stageInfo']['locationType']);

    let maxConcurrency = meta['parallel'];
    let lastErr;
    const maxRetry = DEFAULT_MAX_RETRY;

    for (let retry = 0; retry < maxRetry; retry++) {
      if (!meta['overwrite']) {
        const fileHeader = await utilClass.getFileHeader(meta, meta['dstFileName']);

        if (fileHeader && meta['resultStatus'] === resultStatus.UPLOADED) {
          // File already exists
          meta['dstFileSize'] = 0;
          meta['resultStatus'] = resultStatus.SKIPPED;
          return;
        }
      }
      if (meta['overwrite'] || meta['resultStatus'] === resultStatus.NOT_FOUND_FILE) {
        await utilClass.uploadFile(
          dataFile,
          meta,
          encryptionMetadata,
          maxConcurrency);
      }

      if (meta['resultStatus'] === resultStatus.UPLOADED) {
        return;
      } else if (meta['resultStatus'] === resultStatus.RENEW_TOKEN) {
        return;
      } else if (meta['resultStatus'] === resultStatus.RENEW_PRESIGNED_URL) {
        return;
      } else if (meta['resultStatus'] === resultStatus.NEED_RETRY) {
        lastErr = meta['lastError'];
        // Failed to upload file, retrying
        if (!meta['noSleepingTime']) {
          const sleepingTime = Math.min(Math.pow(2, retry), 16);
          await new Promise(resolve => setTimeout(resolve, sleepingTime));
        }
      } else if (meta['resultStatus'] === resultStatus.NEED_RETRY_WITH_LOWER_CONCURRENCY) {
        lastErr = meta['lastError'];
        // Failed to upload file, retrying with max concurrency
        maxConcurrency = meta['parallel'] - parseInt(retry * meta['parallel'] / maxRetry);
        maxConcurrency = Math.max(DEFAULT_CONCURRENCY, maxConcurrency);
        meta['lastMaxConcurrency'] = maxConcurrency;

        if (!meta['noSleepingTime']) {
          const sleepingTime = Math.min(Math.pow(2, retry), 16);
          await new Promise(resolve => setTimeout(resolve, sleepingTime));
        }
      }
    }
    if (lastErr) {
      throw new Error(lastErr);
    } else {
      const msg = 'Unknown Error in uploading a file: ' + dataFile;
      throw new Error(msg);
    }
  };

  /**
  * Attempt upload of a file and retry if fails.
  *
  * @param {Object} meta
  *
  * @returns {null}
  */
  this.uploadOneFileWithRetry = async function (meta) {
    const utilClass = this.getForStorageType(meta['stageInfo']['locationType']);

    let breakFlag = false;
    for (let x = 0; x < 10; x++) {
      await this.uploadOneFile(meta);

      if (meta['resultStatus'] === resultStatus.UPLOADED) {
        for (let y = 0; y < 10; y++) {
          await utilClass.getFileHeader(meta, meta['dstFileName']);
          if (meta['resultStatus'] === resultStatus.NOT_FOUND_FILE) {
            // Wait 1 second
            await new Promise(resolve => setTimeout(resolve, 1000));
            continue;
          }
          break;
        }
      }
      breakFlag = true;
      break;
    }
    if (!breakFlag) {
      // Could not upload a file even after retry
      meta['resultStatus'] = resultStatus.ERROR;
    }
  };

  /**
  * Download a file.
  *
  * @param {Object} meta
  *
  * @returns {null}
  */
  this.downloadOneFile = async function (meta) {
    // Downloads a file from S3
    let fullDstPath = meta['localLocation'];
    await new Promise((resolve, reject) => {
      fs.realpath(fullDstPath, (err, basePath) => {
        if (err) {
          reject(err); 
        }
        fullDstPath = path.join(basePath, meta['subDirectory'], path.basename(meta['dstFileName']));
        resolve();
      });
    });

    // TODO: validate fullDstPath is under the writable directory
    const baseDir = path.dirname(fullDstPath);
    await new Promise((resolve) => {
      fs.exists(baseDir, (exists) => {
        if (!exists) {
          fs.mkdir(baseDir, { recursive: true }, () => {
            resolve();
          });
        } else {
          resolve();
        }
      });
    });

    const utilClass = this.getForStorageType(meta['stageInfo']['locationType']);
    let fileHeader = await utilClass.getFileHeader(meta, meta['srcFileName']);

    if (fileHeader) {
      meta['srcFileSize'] = fileHeader.contentLength;
    }

    let maxConcurrency = meta['parallel'];
    let lastErr;
    const maxRetry = DEFAULT_MAX_RETRY;

    for (let retry = 0; retry < maxRetry; retry++) {
      // Download the file
      await utilClass.nativeDownloadFile(meta, fullDstPath, maxConcurrency);

      if (meta['resultStatus'] === resultStatus.DOWNLOADED) {
        if (meta['encryptionMaterial']) {
          /**
            * For storage utils that do not have the privilege of
            * getting the metadata early, both object and metadata
            * are downloaded at once.In which case, the file meta will
            * be updated with all the metadata that we need and
            * then we can call getFileHeader to get just that and also
            * preserve the idea of getting metadata in the first place.
            * One example of this is the utils that use presigned url
            * for upload / download and not the storage client library.
            **/
          if (meta['presignedUrl']) {
            fileHeader = await utilClass.getFileHeader(meta, meta['srcFilePath']);
          }

          const tmpDstName = await SnowflakeEncryptionUtil.decryptFile(
            fileHeader.encryptionMetadata,
            meta['encryptionMaterial'],
            fullDstPath,
            meta['tmpDir']);

          // Copy decrypted tmp file to target destination path
          await new Promise((resolve, reject) => {
            fs.copyFile(tmpDstName, fullDstPath, async (err) => {
              if (err) {
                reject(err); 
              }
              resolve();
            });
          });

          // Delete tmp file
          await new Promise((resolve, reject) => {
            fs.unlink(tmpDstName, (err) => {
              if (err) {
                reject(err); 
              }
              resolve();
            });
          });

          // Delete tmp folder
          await new Promise((resolve, reject) => {
            fs.rmdir(meta['tmpDir'], (err) => {
              if (err) {
                reject(err);
              }
              resolve();
            });
          });
        }
        await new Promise((resolve) => {
          fs.stat(fullDstPath, (err, stat) => {
            meta['dstFileSize'] = stat.size;
            resolve();
          });
        });

        return;
      } else if (meta['resultStatus'] === resultStatus.RENEW_TOKEN) {
        return;
      } else if (meta['resultStatus'] === resultStatus.RENEW_PRESIGNED_URL) {
        return;
      } else if (meta['resultStatus'] === resultStatus.NEED_RETRY_WITH_LOWER_CONCURRENCY) {
        lastErr = meta['lastError'];
        // Failed to download file, retrying with max concurrency
        maxConcurrency = meta['parallel'] - parseInt(retry * meta['parallel'] / maxRetry);
        maxConcurrency = Math.max(DEFAULT_CONCURRENCY, maxConcurrency);
        meta['lastMaxConcurrency'] = maxConcurrency;

        if (!meta['noSleepingTime']) {
          const sleepingTime = Math.min(Math.pow(2, retry), 16);
          await new Promise(resolve => setTimeout(resolve, sleepingTime));
        }
      } else if (meta['resultStatus'] === resultStatus.NEED_RETRY) {
        lastErr = meta['lastError'];
        // Failed to download file, retrying
        if (!meta['noSleepingTime']) {
          const sleepingTime = Math.min(Math.pow(2, retry), 16);
          await new Promise(resolve => setTimeout(resolve, sleepingTime));
        }
      }        
    }
    if (lastErr) {
      throw new Error(lastErr);
    } else {
      const msg = 'Unknown Error in uploading a file: ' + meta['srcFileName'];
      throw new Error(msg);
    }
  };  
}

<<<<<<< HEAD

exports.remote_storage_util = remote_storage_util;
=======
exports.RemoteStorageUtil = RemoteStorageUtil;
>>>>>>> 72079664
<|MERGE_RESOLUTION|>--- conflicted
+++ resolved
@@ -413,9 +413,4 @@
   };  
 }
 
-<<<<<<< HEAD
-
-exports.remote_storage_util = remote_storage_util;
-=======
-exports.RemoteStorageUtil = RemoteStorageUtil;
->>>>>>> 72079664
+exports.RemoteStorageUtil = RemoteStorageUtil;