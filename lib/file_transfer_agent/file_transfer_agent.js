--- conflicted
+++ resolved
@@ -148,17 +148,12 @@
       meta['requireCompress'] = false;
       meta['dstFileName'] = meta['srcFileName'];
 
-<<<<<<< HEAD
       storageClient = getStorageClient(meta['stageLocationType']);
-      await storageClient.uploadOneFileStream(meta);
-=======
-      var storageClient = getStorageClient(meta['stageLocationType']);
       try {
         await storageClient.uploadOneFileStream(meta);
       } finally {
         storageClient.destroyClient(stageInfo, client);
       }
->>>>>>> b092fb85
     } else {
       parseCommand();
       initFileMetadata();
