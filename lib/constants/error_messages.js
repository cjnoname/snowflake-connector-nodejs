/*
 * Copyright (c) 2015-2019 Snowflake Computing Inc. All rights reserved.
 */

// 400001
exports[400001] = 'An internal error has occurred. Please contact Snowflake support.';
exports[400002] = 'You are using an unsupported version of Node.js. Please use %s or above.';

// 401001
exports[401001] = 'Network error. Could not reach Snowflake.';
exports[401002] = 'Request to Snowflake failed.';
exports[401003] = 'Snowflake responded with non-JSON content.';
exports[401004] = 'Request to Snowflake failed.  Invalid token';

// 402001
exports[402001] = 'Network error. Could not reach S3/Blob.';
exports[402002] = 'Request to S3/Blob failed.';

// 403001
exports[403001] = 'Invalid logLevel. The specified value must be one of these five levels: error, warn, debug, info and trace.';
exports[403002] = 'Invalid insecureConnect option. The specified value must be a boolean.';
exports[403003] = 'Invalid OCSP mode. The specified value must be FAIL_CLOSED, FAIL_OPEN, or INSECURE_MODE.';
exports[403004] = 'Invalid custom JSON parser. The specified value must be a function.';
exports[403005] = 'Invalid custom XML parser. The specified value must be a function.';
exports[403006] = 'Invalid keep alive value. The specified value must be a boolean.';

// 404001
exports[404001] = 'Connection options must be specified.';
exports[404002] = 'Invalid connection options. The specified value must be an object.';
exports[404003] = 'A user name must be specified.';
exports[404004] = 'Invalid user name. The specified value must be a string.';
exports[404005] = 'A password must be specified.';
exports[404006] = 'Invalid password. The specified value must be a string.';
exports[404007] = 'An account must be specified.';
exports[404008] = 'Invalid account. The specified value must be a string.';
exports[404009] = 'An accessUrl must be specified.';
exports[404010] = 'Invalid accessUrl. The specified value must be a string.';
exports[404011] = 'Invalid warehouse. The specified value must be a string.';
exports[404012] = 'Invalid database. The specified value must be a string.';
exports[404013] = 'Invalid schema. The specified value must be a string.';
exports[404014] = 'Invalid role. The specified value must be a string.';
exports[404015] = 'A proxyHost must be specified';
exports[404016] = 'Invalid proxyHost. The specified value must be a string.';
exports[404017] = 'A proxyPort must be specified.';
exports[404018] = 'Invalid proxyPort. The specified value must be a number.';
exports[404019] = 'Invalid streamResult flag. The specified value must be a boolean.';
exports[404020] = 'Invalid fetchAsString option. The specified value must be an Array.';
exports[404021] = 'Invalid fetchAsString type: %s. The supported types are: String, Boolean, Number, Date, Buffer, and JSON.';
exports[404022] = 'Invalid region. The specified value must be a string.';
exports[404023] = 'Invalid clientSessionKeepAlive. The specified value must be a boolean.';
exports[404024] = 'Invalid clientSessionKeepAliveHeartbeatFrequency. The specified value must be a number.';
exports[404025] = 'Invalid jsTreatIntegerAsBigInt. The specified value must be a boolean';
exports[404026] = 'Invalid private key. The specified value must be a string in pem format of type pkcs8'
exports[404027] = 'Invalid private key file location. The specified value must be a string';
exports[404028] = 'Invalid private key passphrase. The specified value must be a string';
exports[404029] = 'Invalid oauth token. The specified value must be a string';
exports[404030] = 'Invalid validate default parameters value. The specified value must be a boolean';
exports[404031] = 'Invalid application value. The specified value must be a string that starts with a letter and a length between 1-50';
exports[404032] = 'A proxyUser must be specified';
exports[404033] = 'Invalid proxyUser. The specified value must be a string.';
exports[404034] = 'A proxyPassword must be specified.';
exports[404035] = 'Invalid proxyPassword. The specified value must be a string.';
exports[404036] = 'Invalid noProxy. The specified value must be a string.';
exports[404037] = 'Invalid arrayBindingThreshold. The specified value must be a number.';
exports[404038] = 'Invalid gcsUseDownscopedCredential. The specified value must be a boolean.';
exports[404039] = 'Invalid forceStageBindError. The specified value must be a number.';
exports[404040] = 'Invalid browser timeout value. The specified value must be a positive number.';
exports[404041] = 'Invalid disablQueryContextCache. The specified value must be a boolean.';
exports[404042] = 'Invalid includeRetryReason. The specified value must be a boolean.';
exports[404043] = 'Invalid clientConfigFile value. The specified value must be a string.';
<<<<<<< HEAD
exports[404044] = 'Invalid clientStoreTemporaryCredential. The specified value must be a boolean.'
exports[404045] = 'Invalid clientRequestMFAToken. The specified value must be a boolean.'
=======
exports[404044] = 'Invalid retryTimeout value. The specified value must be a number.';
exports[404045] = 'Invalid account. The specified value must be a valid subdomain string.';
exports[404046] = 'Invalid region. The specified value must be a valid subdomain string.';
>>>>>>> 49c7b136

// 405001
exports[405001] = 'Invalid callback. The specified value must be a function.';

// 405501
exports[405501] = 'Connection already in progress.';
exports[405502] = 'Already connected.';
exports[405503] = 'Connection already terminated. Cannot connect again.';
exports[405504] = 'connect() does not work with external browser or okta authenticators, call connectAsync() instead';
exports[405505] = 'Configuration from client config file failed';

// 406001
exports[406001] = 'Invalid callback. The specified value must be a function.';

// 406501
exports[406501] = 'Not connected, so nothing to destroy.';
exports[406502] = 'Already disconnected.';

// 407001
exports[407001] = 'Unable to perform operation because a connection was never established.';
exports[407002] = 'Unable to perform operation using terminated connection.';

// 408001
exports[408001] = 'A serializedConnection must be specified.';
exports[408002] = 'Invalid serializedConnection. The specified value must be a string.';
exports[408003] = 'Invalid serializedConnection. The value must be a string obtained by calling another connection\'s serialize() method.';

// 409001
exports[409001] = 'Execute options must be specified.';
exports[409002] = 'Invalid execute options. The specified value must be an object.';
exports[409003] = 'A sqlText value must be specified.';
exports[409004] = 'Invalid sqlText. The specified value must be a string.';
exports[409005] = 'Invalid internal flag. The specified value must be a boolean.';
exports[409006] = 'Invalid parameters. The specified value must be an object.';
exports[409007] = 'Invalid binds. The specified value must be an array.';
exports[409008] = 'Invalid bind variable: %s. Only stringifiable values are supported.';
exports[409009] = 'Invalid complete callback. The specified value must be a function.';
exports[409010] = 'Invalid streamResult flag. The specified value must be a boolean.';
exports[409011] = 'Invalid fetchAsString value. The specified value must be an Array.';
exports[409012] = 'Invalid fetchAsString type: %s. The supported types are: String, Boolean, Number, Date, Buffer, and JSON.';
exports[409013] = 'Invalid requestId. The specified value must be a string.';
exports[409014] = 'Invalid asyncExec. The specified value must be a boolean.'

// 410001
exports[410001] = 'Fetch-result options must be specified.';
exports[410002] = 'Invalid options. The specified value must be an object.';
exports[410003] = 'A query id/statement id must be specified.';
exports[410004] = 'Invalid query id/statement id. The specified value must be a string.';
exports[410005] = 'Invalid complete callback. The specified value must be a function.';
exports[410006] = 'Invalid streamResult flag. The specified value must be a boolean.';
exports[410007] = 'Invalid fetchAsString value. The specified value must be an Array.';
exports[410008] = 'Invalid fetchAsString type: %s. The supported types are: String, Boolean, Number, Date, Buffer, and JSON.';

// 411001
exports[411001] = 'Invalid options. The specified value must be an object.';
exports[411002] = 'Invalid start index. The specified value must be a number.';
exports[411003] = 'Invalid end index. The specified value must be a number.';
exports[411004] = 'Invalid fetchAsString value. The specified value must be an Array.';
exports[411005] = 'Invalid fetchAsString type: %s. The supported types are: String, Boolean, Number, Date, Buffer, and JSON.';
exports[411006] = 'Invalid row mode value. The specified value should be array or object or object_with_renamed_duplicated_columns';

exports[412001] = 'Certificate is REVOKED.';
exports[412002] = 'Certificate status is UNKNOWN.';
exports[412003] = 'Not recognize signature algorithm.';
exports[412004] = 'Invalid signature.';
exports[412005] = 'No OCSP response data is attached.';
exports[412006] = 'Invalid validity.';
exports[412007] = 'Could not verify the certificate revocation status.';
exports[412008] = 'Not two elements are in the cache.';
exports[412009] = 'Cache entry expired.';
exports[412010] = 'Failed to parse OCSP response.';
exports[412011] = 'Invalid Signing Certificate validity.';
exports[412012] = 'Timeout OCSP responder.';
exports[412013] = 'Timeout OCSP Cache server.';
exports[412014] = 'Failed to obtain OCSP response: %s';

// 450001
exports[450001] = 'Fetch-row options must be specified.';
exports[450002] = 'Invalid options. The specified value must be an object.';
exports[450003] = 'An each() callback must be specified.';
exports[450004] = 'Invalid each() callback. The specified value must be a function.';
exports[450005] = 'An end() callback must be specified.';
exports[450006] = 'Invalid end() callback. The specified value must be a function.';
exports[450007] = 'Operation failed because the statement is still in progress.';

// 460001
exports[460001] = 'Invalid queryId: %s';
exports[460002] = 'Cannot retrieve data. No information returned from server for query %s';
exports[460003] = 'Status of query %s is %s, results are unavailable';<|MERGE_RESOLUTION|>--- conflicted
+++ resolved
@@ -68,14 +68,11 @@
 exports[404041] = 'Invalid disablQueryContextCache. The specified value must be a boolean.';
 exports[404042] = 'Invalid includeRetryReason. The specified value must be a boolean.';
 exports[404043] = 'Invalid clientConfigFile value. The specified value must be a string.';
-<<<<<<< HEAD
-exports[404044] = 'Invalid clientStoreTemporaryCredential. The specified value must be a boolean.'
-exports[404045] = 'Invalid clientRequestMFAToken. The specified value must be a boolean.'
-=======
 exports[404044] = 'Invalid retryTimeout value. The specified value must be a number.';
 exports[404045] = 'Invalid account. The specified value must be a valid subdomain string.';
 exports[404046] = 'Invalid region. The specified value must be a valid subdomain string.';
->>>>>>> 49c7b136
+exports[404047] = 'Invalid clientStoreTemporaryCredential. The specified value must be a boolean.'
+exports[404048] = 'Invalid clientRequestMFAToken. The specified value must be a boolean.'
 
 // 405001
 exports[405001] = 'Invalid callback. The specified value must be a function.';
