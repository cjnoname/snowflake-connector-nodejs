/*
 * Copyright (c) 2015-2019 Snowflake Computing Inc. All rights reserved.
 */

// 400001
exports[400001] = 'An internal error has occurred. Please contact Snowflake support.';
exports[400002] = 'You are using an unsupported version of Node.js. Please use %s or above.';

// 401001
exports[401001] = 'Network error. Could not reach Snowflake.';
exports[401002] = 'Request to Snowflake failed.';
exports[401003] = 'Snowflake responded with non-JSON content.';
exports[401004] = 'Request to Snowflake failed.  Invalid token';

// 402001
exports[402001] = 'Network error. Could not reach S3/Blob.';
exports[402002] = 'Request to S3/Blob failed.';

// 403001
exports[403001] = 'Invalid logLevel. The specified value must be one of these five levels: error, warn, debug, info and trace.';
exports[403002] = 'Invalid insecureConnect option. The specified value must be a boolean.';
exports[403003] = 'Invalid OCSP mode. The specified value must be FAIL_CLOSED, FAIL_OPEN, or INSECURE_MODE.';
exports[403004] = 'Invalid custom JSON parser. The specified value must be a function.';
exports[403005] = 'Invalid custom XML parser. The specified value must be a function.';
exports[403006] = 'Invalid keep alive value. The specified value must be a boolean.';
exports[403007] = 'Invalid custom credential manager value. The specified value must be an object, and it should have three methods: write, read, remove';

// 404001
exports[404001] = 'Connection options must be specified.';
exports[404002] = 'Invalid connection options. The specified value must be an object.';
exports[404003] = 'A user name must be specified.';
exports[404004] = 'Invalid user name. The specified value must be a string.';
exports[404005] = 'A password must be specified.';
exports[404006] = 'Invalid password. The specified value must be a string.';
exports[404007] = 'An account must be specified.';
exports[404008] = 'Invalid account. The specified value must be a string.';
exports[404009] = 'An accessUrl must be specified.';
exports[404010] = 'Invalid accessUrl. The specified value must be a string.';
exports[404011] = 'Invalid warehouse. The specified value must be a string.';
exports[404012] = 'Invalid database. The specified value must be a string.';
exports[404013] = 'Invalid schema. The specified value must be a string.';
exports[404014] = 'Invalid role. The specified value must be a string.';
exports[404015] = 'A proxyHost must be specified';
exports[404016] = 'Invalid proxyHost. The specified value must be a string.';
exports[404017] = 'A proxyPort must be specified.';
exports[404018] = 'Invalid proxyPort. The specified value must be a number.';
exports[404019] = 'Invalid streamResult flag. The specified value must be a boolean.';
exports[404020] = 'Invalid fetchAsString option. The specified value must be an Array.';
exports[404021] = 'Invalid fetchAsString type: %s. The supported types are: String, Boolean, Number, Date, Buffer, and JSON.';
exports[404022] = 'Invalid region. The specified value must be a string.';
exports[404023] = 'Invalid clientSessionKeepAlive. The specified value must be a boolean.';
exports[404024] = 'Invalid clientSessionKeepAliveHeartbeatFrequency. The specified value must be a number.';
exports[404025] = 'Invalid jsTreatIntegerAsBigInt. The specified value must be a boolean';
exports[404026] = 'Invalid private key. The specified value must be a string in pem format of type pkcs8';
exports[404027] = 'Invalid private key file location. The specified value must be a string';
exports[404028] = 'Invalid private key passphrase. The specified value must be a string';
exports[404029] = 'Invalid oauth token. The specified value must be a string';
exports[404030] = 'Invalid validate default parameters value. The specified value must be a boolean';
exports[404031] = 'Invalid application value. The specified value must be a string that starts with a letter and a length between 1-50';
exports[404032] = 'A proxyUser must be specified';
exports[404033] = 'Invalid proxyUser. The specified value must be a string.';
exports[404034] = 'A proxyPassword must be specified.';
exports[404035] = 'Invalid proxyPassword. The specified value must be a string.';
exports[404036] = 'Invalid noProxy. The specified value must be a string.';
exports[404037] = 'Invalid arrayBindingThreshold. The specified value must be a number.';
exports[404038] = 'Invalid gcsUseDownscopedCredential. The specified value must be a boolean.';
exports[404039] = 'Invalid forceStageBindError. The specified value must be a number.';
exports[404040] = 'Invalid browser timeout value. The specified value must be a positive number.';
exports[404041] = 'Invalid disablQueryContextCache. The specified value must be a boolean.';
exports[404042] = 'Invalid includeRetryReason. The specified value must be a boolean.';
exports[404043] = 'Invalid clientConfigFile value. The specified value must be a string.';
exports[404044] = 'Invalid retryTimeout value. The specified value must be a number.';
exports[404045] = 'Invalid account. The specified value must be a valid subdomain string.';
exports[404046] = 'Invalid region. The specified value must be a valid subdomain string.';
<<<<<<< HEAD
exports[404047] = 'Invalid clientStoreTemporaryCredential. The specified value must be a boolean.';
=======
exports[404047] = 'Invalid disableConsoleLogin. The specified value must be a boolean';
>>>>>>> 09fc1b53

// 405001
exports[405001] = 'Invalid callback. The specified value must be a function.';

// 405501
exports[405501] = 'Connection already in progress.';
exports[405502] = 'Already connected.';
exports[405503] = 'Connection already terminated. Cannot connect again.';
exports[405504] = 'connect() does not work with external browser or okta authenticators, call connectAsync() instead';
exports[405505] = 'Configuration from client config file failed';

// 406001
exports[406001] = 'Invalid callback. The specified value must be a function.';

// 406501
exports[406501] = 'Not connected, so nothing to destroy.';
exports[406502] = 'Already disconnected.';

// 407001
exports[407001] = 'Unable to perform operation because a connection was never established.';
exports[407002] = 'Unable to perform operation using terminated connection.';

// 408001
exports[408001] = 'A serializedConnection must be specified.';
exports[408002] = 'Invalid serializedConnection. The specified value must be a string.';
exports[408003] = 'Invalid serializedConnection. The value must be a string obtained by calling another connection\'s serialize() method.';

// 409001
exports[409001] = 'Execute options must be specified.';
exports[409002] = 'Invalid execute options. The specified value must be an object.';
exports[409003] = 'A sqlText value must be specified.';
exports[409004] = 'Invalid sqlText. The specified value must be a string.';
exports[409005] = 'Invalid internal flag. The specified value must be a boolean.';
exports[409006] = 'Invalid parameters. The specified value must be an object.';
exports[409007] = 'Invalid binds. The specified value must be an array.';
exports[409008] = 'Invalid bind variable: %s. Only stringifiable values are supported.';
exports[409009] = 'Invalid complete callback. The specified value must be a function.';
exports[409010] = 'Invalid streamResult flag. The specified value must be a boolean.';
exports[409011] = 'Invalid fetchAsString value. The specified value must be an Array.';
exports[409012] = 'Invalid fetchAsString type: %s. The supported types are: String, Boolean, Number, Date, Buffer, and JSON.';
exports[409013] = 'Invalid requestId. The specified value must be a string.';
exports[409014] = 'Invalid asyncExec. The specified value must be a boolean.';

// 410001
exports[410001] = 'Fetch-result options must be specified.';
exports[410002] = 'Invalid options. The specified value must be an object.';
exports[410003] = 'A query id/statement id must be specified.';
exports[410004] = 'Invalid query id/statement id. The specified value must be a string.';
exports[410005] = 'Invalid complete callback. The specified value must be a function.';
exports[410006] = 'Invalid streamResult flag. The specified value must be a boolean.';
exports[410007] = 'Invalid fetchAsString value. The specified value must be an Array.';
exports[410008] = 'Invalid fetchAsString type: %s. The supported types are: String, Boolean, Number, Date, Buffer, and JSON.';

// 411001
exports[411001] = 'Invalid options. The specified value must be an object.';
exports[411002] = 'Invalid start index. The specified value must be a number.';
exports[411003] = 'Invalid end index. The specified value must be a number.';
exports[411004] = 'Invalid fetchAsString value. The specified value must be an Array.';
exports[411005] = 'Invalid fetchAsString type: %s. The supported types are: String, Boolean, Number, Date, Buffer, and JSON.';
exports[411006] = 'Invalid row mode value. The specified value should be array or object or object_with_renamed_duplicated_columns';

exports[412001] = 'Certificate is REVOKED.';
exports[412002] = 'Certificate status is UNKNOWN.';
exports[412003] = 'Not recognize signature algorithm.';
exports[412004] = 'Invalid signature.';
exports[412005] = 'No OCSP response data is attached.';
exports[412006] = 'Invalid validity.';
exports[412007] = 'Could not verify the certificate revocation status.';
exports[412008] = 'Not two elements are in the cache.';
exports[412009] = 'Cache entry expired.';
exports[412010] = 'Failed to parse OCSP response.';
exports[412011] = 'Invalid Signing Certificate validity.';
exports[412012] = 'Timeout OCSP responder.';
exports[412013] = 'Timeout OCSP Cache server.';
exports[412014] = 'Failed to obtain OCSP response: %s';

// 450001
exports[450001] = 'Fetch-row options must be specified.';
exports[450002] = 'Invalid options. The specified value must be an object.';
exports[450003] = 'An each() callback must be specified.';
exports[450004] = 'Invalid each() callback. The specified value must be a function.';
exports[450005] = 'An end() callback must be specified.';
exports[450006] = 'Invalid end() callback. The specified value must be a function.';
exports[450007] = 'Operation failed because the statement is still in progress.';

// 460001
exports[460001] = 'Invalid queryId: %s';
exports[460002] = 'Cannot retrieve data. No information returned from server for query %s';
exports[460003] = 'Status of query %s is %s, results are unavailable';<|MERGE_RESOLUTION|>--- conflicted
+++ resolved
@@ -72,11 +72,8 @@
 exports[404044] = 'Invalid retryTimeout value. The specified value must be a number.';
 exports[404045] = 'Invalid account. The specified value must be a valid subdomain string.';
 exports[404046] = 'Invalid region. The specified value must be a valid subdomain string.';
-<<<<<<< HEAD
-exports[404047] = 'Invalid clientStoreTemporaryCredential. The specified value must be a boolean.';
-=======
 exports[404047] = 'Invalid disableConsoleLogin. The specified value must be a boolean';
->>>>>>> 09fc1b53
+exports[404049] = 'Invalid clientStoreTemporaryCredential. The specified value must be a boolean.';
 
 // 405001
 exports[405001] = 'Invalid callback. The specified value must be a function.';
