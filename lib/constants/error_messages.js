--- conflicted
+++ resolved
@@ -74,11 +74,8 @@
 exports[404046] = 'Invalid region. The specified value must be a valid subdomain string.';
 exports[404047] = 'Invalid disableConsoleLogin. The specified value must be a boolean';
 exports[404048] = 'Invalid disableGCPTokenUpload. The specified value must be a boolean';
-<<<<<<< HEAD
 exports[404049] = 'Invalid clientStoreTemporaryCredential. The specified value must be a boolean.';
-=======
 exports[404051] = 'Invalid disableSamlUrlCheck. The specified value must be a boolean';
->>>>>>> 6ae36ff7
 
 // 405001
 exports[405001] = 'Invalid callback. The specified value must be a function.';
