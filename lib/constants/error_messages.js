/*
 * Copyright (c) 2015-2019 Snowflake Computing Inc. All rights reserved.
 */

// 400001
exports[400001] = 'An internal error has occurred. Please contact Snowflake support.';
exports[400002] = 'You are using an unsupported version of Node.js. Please use %s or above.';

// 401001
exports[401001] = 'Network error. Could not reach Snowflake.';
exports[401002] = 'Request to Snowflake failed.';
exports[401003] = 'Snowflake responded with non-JSON content.';
exports[401004] = 'Request to Snowflake failed.  Invalid token';

// 402001
exports[402001] = 'Network error. Could not reach S3/Blob.';
exports[402002] = 'Request to S3/Blob failed.';

// 403001
exports[403001] = 'Invalid logLevel. The specified value must be one of these five levels: error, warn, debug, info and trace.';
exports[403002] = 'Invalid insecureConnect option. The specified value must be a boolean.';
exports[403003] = 'Invalid OCSP mode. The specified value must be FAIL_CLOSED, FAIL_OPEN, or INSECURE_MODE.';
exports[403004] = 'Invalid custom JSON parser. The specified value must be a function.';
exports[403005] = 'Invalid custom XML parser. The specified value must be a function.';
exports[403006] = 'Invalid keep alive value. The specified value must be a boolean.';

// 404001
exports[404001] = 'Connection options must be specified.';
exports[404002] = 'Invalid connection options. The specified value must be an object.';
exports[404003] = 'A user name must be specified.';
exports[404004] = 'Invalid user name. The specified value must be a string.';
exports[404005] = 'A password must be specified.';
exports[404006] = 'Invalid password. The specified value must be a string.';
exports[404007] = 'An account must be specified.';
exports[404008] = 'Invalid account. The specified value must be a string.';
exports[404009] = 'An accessUrl must be specified.';
exports[404010] = 'Invalid accessUrl. The specified value must be a string.';
exports[404011] = 'Invalid warehouse. The specified value must be a string.';
exports[404012] = 'Invalid database. The specified value must be a string.';
exports[404013] = 'Invalid schema. The specified value must be a string.';
exports[404014] = 'Invalid role. The specified value must be a string.';
exports[404015] = 'A proxyHost must be specified';
exports[404016] = 'Invalid proxyHost. The specified value must be a string.';
exports[404017] = 'A proxyPort must be specified.';
exports[404018] = 'Invalid proxyPort. The specified value must be a number.';
exports[404019] = 'Invalid streamResult flag. The specified value must be a boolean.';
exports[404020] = 'Invalid fetchAsString option. The specified value must be an Array.';
exports[404021] = 'Invalid fetchAsString type: %s. The supported types are: String, Boolean, Number, Date, Buffer, and JSON.';
exports[404022] = 'Invalid region. The specified value must be a string.';
exports[404023] = 'Invalid clientSessionKeepAlive. The specified value must be a boolean.';
exports[404024] = 'Invalid clientSessionKeepAliveHeartbeatFrequency. The specified value must be a number.';
exports[404025] = 'Invalid jsTreatIntegerAsBigInt. The specified value must be a boolean';
exports[404026] = 'Invalid private key. The specified value must be a string in pem format of type pkcs8'
exports[404027] = 'Invalid private key file location. The specified value must be a string';
exports[404028] = 'Invalid private key passphrase. The specified value must be a string';
exports[404029] = 'Invalid oauth token. The specified value must be a string';
exports[404030] = 'Invalid validate default parameters value. The specified value must be a boolean';
exports[404031] = 'Invalid application value. The specified value must be a string that starts with a letter and a length between 1-50';
exports[404032] = 'A proxyUser must be specified';
exports[404033] = 'Invalid proxyUser. The specified value must be a string.';
exports[404034] = 'A proxyPassword must be specified.';
exports[404035] = 'Invalid proxyPassword. The specified value must be a string.';
exports[404036] = 'Invalid noProxy. The specified value must be a string.';
exports[404037] = 'Invalid arrayBindingThreshold. The specified value must be a number.';
exports[404038] = 'Invalid gcsUseDownscopedCredential. The specified value must be a boolean.';
exports[404039] = 'Invalid forceStageBindError. The specified value must be a number.';
exports[404040] = 'Invalid browser timeout value. The specified value must be a positive number.';
exports[404041] = 'Invalid disablQueryContextCache. The specified value must be a boolean.';
exports[404042] = 'Invalid includeRetryReason. The specified value must be a boolean.'
<<<<<<< HEAD
exports[404043] = 'Invalid consentCacheIdToken. The specified value must be a boolean.'

=======
exports[404043] = 'Invalid clientConfigFile value. The specified value must be a string.';
>>>>>>> bd44c971

// 405001
exports[405001] = 'Invalid callback. The specified value must be a function.';

// 405501
exports[405501] = 'Connection already in progress.';
exports[405502] = 'Already connected.';
exports[405503] = 'Connection already terminated. Cannot connect again.';
exports[405504] = 'connect() does not work with external browser or okta authenticators, call connectAsync() instead';
exports[405505] = 'Configuration from client config file failed';

// 406001
exports[406001] = 'Invalid callback. The specified value must be a function.';

// 406501
exports[406501] = 'Not connected, so nothing to destroy.';
exports[406502] = 'Already disconnected.';

// 407001
exports[407001] = 'Unable to perform operation because a connection was never established.';
exports[407002] = 'Unable to perform operation using terminated connection.';

// 408001
exports[408001] = 'A serializedConnection must be specified.';
exports[408002] = 'Invalid serializedConnection. The specified value must be a string.';
exports[408003] = 'Invalid serializedConnection. The value must be a string obtained by calling another connection\'s serialize() method.';

// 409001
exports[409001] = 'Execute options must be specified.';
exports[409002] = 'Invalid execute options. The specified value must be an object.';
exports[409003] = 'A sqlText value must be specified.';
exports[409004] = 'Invalid sqlText. The specified value must be a string.';
exports[409005] = 'Invalid internal flag. The specified value must be a boolean.';
exports[409006] = 'Invalid parameters. The specified value must be an object.';
exports[409007] = 'Invalid binds. The specified value must be an array.';
exports[409008] = 'Invalid bind variable: %s. Only stringifiable values are supported.';
exports[409009] = 'Invalid complete callback. The specified value must be a function.';
exports[409010] = 'Invalid streamResult flag. The specified value must be a boolean.';
exports[409011] = 'Invalid fetchAsString value. The specified value must be an Array.';
exports[409012] = 'Invalid fetchAsString type: %s. The supported types are: String, Boolean, Number, Date, Buffer, and JSON.';
exports[409013] = 'Invalid requestId. The specified value must be a string.';

// 410001
exports[410001] = 'Fetch-result options must be specified.';
exports[410002] = 'Invalid options. The specified value must be an object.';
exports[410003] = 'A statement id must be specified.';
exports[410004] = 'Invalid statement id. The specified value must be a string.';
exports[410005] = 'Invalid complete callback. The specified value must be a function.';
exports[410006] = 'Invalid streamResult flag. The specified value must be a boolean.';
exports[410007] = 'Invalid fetchAsString value. The specified value must be an Array.';
exports[410008] = 'Invalid fetchAsString type: %s. The supported types are: String, Boolean, Number, Date, Buffer, and JSON.';

// 411001
exports[411001] = 'Invalid options. The specified value must be an object.';
exports[411002] = 'Invalid start index. The specified value must be a number.';
exports[411003] = 'Invalid end index. The specified value must be a number.';
exports[411004] = 'Invalid fetchAsString value. The specified value must be an Array.';
exports[411005] = 'Invalid fetchAsString type: %s. The supported types are: String, Boolean, Number, Date, Buffer, and JSON.';
exports[411006] = 'Invalid row mode value. The specified value should be array or object or object_with_renamed_duplicated_columns';

exports[412001] = 'Certificate is REVOKED.';
exports[412002] = 'Certificate status is UNKNOWN.';
exports[412003] = 'Not recognize signature algorithm.';
exports[412004] = 'Invalid signature.';
exports[412005] = 'No OCSP response data is attached.';
exports[412006] = 'Invalid validity.';
exports[412007] = 'Could not verify the certificate revocation status.';
exports[412008] = 'Not two elements are in the cache.';
exports[412009] = 'Cache entry expired.';
exports[412010] = 'Failed to parse OCSP response.';
exports[412011] = 'Invalid Signing Certificate validity.';
exports[412012] = 'Timeout OCSP responder.';
exports[412013] = 'Timeout OCSP Cache server.';
exports[412014] = 'Failed to obtain OCSP response: %s';

// 450001
exports[450001] = 'Fetch-row options must be specified.';
exports[450002] = 'Invalid options. The specified value must be an object.';
exports[450003] = 'An each() callback must be specified.';
exports[450004] = 'Invalid each() callback. The specified value must be a function.';
exports[450005] = 'An end() callback must be specified.';
exports[450006] = 'Invalid end() callback. The specified value must be a function.';
exports[450007] = 'Operation failed because the statement is still in progress.';<|MERGE_RESOLUTION|>--- conflicted
+++ resolved
@@ -67,12 +67,8 @@
 exports[404040] = 'Invalid browser timeout value. The specified value must be a positive number.';
 exports[404041] = 'Invalid disablQueryContextCache. The specified value must be a boolean.';
 exports[404042] = 'Invalid includeRetryReason. The specified value must be a boolean.'
-<<<<<<< HEAD
-exports[404043] = 'Invalid consentCacheIdToken. The specified value must be a boolean.'
-
-=======
 exports[404043] = 'Invalid clientConfigFile value. The specified value must be a string.';
->>>>>>> bd44c971
+exports[404044] = 'Invalid consentCacheIdToken. The specified value must be a boolean.'
 
 // 405001
 exports[405001] = 'Invalid callback. The specified value must be a function.';
