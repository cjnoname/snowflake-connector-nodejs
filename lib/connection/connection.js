/*
 * Copyright (c) 2015-2024 Snowflake Computing Inc. All rights reserved.
 */

const { v4: uuidv4 } = require('uuid');
const Url = require('url');
const QueryString = require('querystring');
const QueryStatus = require('../constants/query_status');

const Util = require('../util');
const Errors = require('../errors');
const ErrorCodes = Errors.codes;
const EventEmitter = require('events').EventEmitter;
const Statement = require('./statement');
const Parameters = require('../parameters');
const Authenticator = require('../authentication/authentication');
const AuthenticationTypes = require('../authentication/authentication_types');
const Logger = require('../logger');
const { isOktaAuth } = require('../authentication/authentication');
const { init: initEasyLogging } = require('../logger/easy_logging_starter');
const GlobalConfig = require('../global_config');
const JsonCredentialManager = require('../authentication/secure_storage/json_credential_manager');
<<<<<<< HEAD
const ExecutionTimer = require('../logger/execution_timer');
=======
>>>>>>> b83eba41

/**
 * Creates a new Connection instance.
 *
 * @param {ConnectionContext} context
 *
 * @returns {Object}
 */
function Connection(context) {
  // validate input
  Logger.getInstance().debug('Connection object is being constructed');
  Errors.assertInternal(Util.isObject(context));

  const services = context.getServices();
  const connectionConfig = context.getConnectionConfig();

  // generate an id for the connection
  const id = uuidv4();
  Logger.getInstance().debug('Generated connection id: %s', id);

  // async max retry and retry pattern from python connector
  const asyncNoDataMaxRetry = 24;
  const asyncRetryPattern = [1, 1, 2, 3, 4, 8, 10];
  const asyncRetryInMilliseconds = 500;

  // Custom regex based on uuid validate
  // Unable to directly use uuid validate because the queryId returned from the server doesn't match the regex
  const queryIdRegex = new RegExp(/^(?:[0-9a-f]{8}-[0-9a-f]{4}-[0-9a-f]{4}-[0-9a-f]{4}-[0-9a-f]{12}|00000000-0000-0000-0000-000000000000)$/i);

  //Make session tokens available for testing
  this.getTokens = function () {
    if (connectionConfig._qaMode) {
      return services.sf.getConfig() && services.sf.getConfig().tokenInfo;
    }
    return {};
  };
  /**
   * Returns true if the connection is active otherwise false
   *
   * @returns {boolean}
   */
  this.isUp = function () {
    const isUp = services.sf.isConnected();
    Logger.getInstance().trace('Connection with id: %s - isUp called. Returning: %s', this.getId(), isUp);
    return isUp;
  };

  /**
  * Returns true if the session token and master token are valid
  *
  * @returns {boolean}
  */
  this.isTokenValid = function () {
    Logger.getInstance().debug('Connection with id: %s - isTokenValid called', this.getId());
    const tokenInfo = services.sf.getConfig().tokenInfo;

    const sessionTokenExpirationTime = tokenInfo.sessionTokenExpirationTime;
    const isSessionValid = sessionTokenExpirationTime > Date.now();
    Logger.getInstance().trace('Connection with id: %s - isSessionTokenValid: %s', this.getId(), isSessionValid);


    const masterTokenExpirationTime = tokenInfo.masterTokenExpirationTime;
    const isMasterValid = masterTokenExpirationTime > Date.now();
    Logger.getInstance().trace('Connection with id: %s - isMasterTokenValid: %s', this.getId(), isMasterValid);

    const areTokensValid = (isSessionValid && isMasterValid);
    Logger.getInstance().debug('Connection with id: %s - isTokenValid called. Returning: %s', this.getId(), areTokensValid);
    return areTokensValid;
  };

  this.getServiceName = function () {
    return services.sf.getServiceName();
  };

  this.getClientSessionKeepAlive = function () {
    return services.sf.getClientSessionKeepAlive();
  };

  this.getClientSessionKeepAliveHeartbeatFrequency = function () {
    return services.sf.getClientSessionKeepAliveHeartbeatFrequency();
  };

  this.getJsTreatIntegerAsBigInt = function () {
    return services.sf.getJsTreatIntegerAsBigInt();
  };

  /**
   * Returns the connection id.
   *
   * @returns {String}
   */
  this.getId = function () {
    return id;
  };

  this.heartbeat = callback => {
    Logger.getInstance().debug('Issuing heartbeat call');
    const requestID = uuidv4();

    services.sf.request(
      {
        method: 'POST',
        url: Url.format(
          {
            pathname: '/session/heartbeat',
            search: QueryString.stringify(
              {
                requestId: requestID
              })
          }),
        callback: Util.isFunction(callback) ? callback : function (err, body) {
          if (err) {
            Logger.getInstance().error('Error issuing heartbeat call: %s', err.message);
          } else {
            Logger.getInstance().debug('Heartbeat response %s', JSON.stringify(body));
          }
        }
      }
    );
  };

  this.heartbeatAsync = () => {
    return new Promise((resolve, reject) => {
      // previous version of driver called `select 1;` which result in `[ { '1': 1 } ]`
      Logger.getInstance().debug('Issuing async heartbeat call');
      this.heartbeat((err) => err ? reject(err) : resolve([{ '1': 1 }]));
    });
  };

  /**
   * @return {Promise<boolean>}
   */
  this.isValidAsync = async () => {
    Logger.getInstance().trace('Connection with id: %s - isValidAsync called', this.getId());
    if (!this.isUp()) {
      return false;
    }
    try {
      await this.heartbeatAsync();
      return true;
    } catch (e) {
      Logger.getInstance().debug('Connection heartbeat failed: %s', JSON.stringify(e, Util.getCircularReplacer()));
      return false;
    }
  };

  /**
  * Set the private link as the OCSP cache server's URL.
  *
  * @param {String} host
  *
  * @returns {null}
  */
  this.setupOcspPrivateLink = function (host) {
    process.env.SF_OCSP_RESPONSE_CACHE_SERVER_URL = Util.createOcspResponseCacheServerUrl(host);
  };

  /**
   * Callback for connect() used to establish a connection.
   *
   * @param self
   * @param {Function} callback
   *
   * @returns {function}
   */
  function connectCallback(self, callback) {
    return function (err) {
      if (Parameters.getValue(Parameters.names.CLIENT_SESSION_KEEP_ALIVE)) {
        self.keepalive = setInterval(self.heartbeat, Parameters.getValue(Parameters.names.CLIENT_SESSION_KEEP_ALIVE_HEARTBEAT_FREQUENCY) * 1000, self);
        Logger.getInstance().trace('Connection with id: %s - keepAlive internal created', id);
      }
      if (Util.isFunction(callback)) {
        callback(Errors.externalize(err), self);
      }
    };
  }

  this.determineConnectionDomain = () => connectionConfig.accessUrl && connectionConfig.accessUrl.includes('snowflakecomputing.cn') ? 'CHINA' : 'GLOBAL';

  /**
   * Establishes a connection if we aren't in a fatal state.
   *
   * @param {Function} callback
   *
   * @returns {Object} the connection object.
   */
  this.connect = function (callback) {
    const timer = new ExecutionTimer().start();
    const connectionDomain = this.determineConnectionDomain();
    Logger.getInstance().info('Connection with id: %s - connecting. Associated Snowflake domain: %s', this.getId(), connectionDomain);
    // invalid callback
    Errors.checkArgumentValid(
      !Util.exists(callback) || Util.isFunction(callback),
      ErrorCodes.ERR_CONN_CONNECT_INVALID_CALLBACK);

    if (Util.exists(connectionConfig.host) && Util.isPrivateLink(connectionConfig.host)) {
      Logger.getInstance().info('Connection with id: %s - setting up private link', this.getId());
      this.setupOcspPrivateLink(connectionConfig.host);
    }

    // connect to the snowflake service and provide our own callback so that
    // the connection can be passed in when invoking the connection.connect()
    // callback
    const self = this;

    const authenticationType = connectionConfig.getAuthenticator();
    Logger.getInstance().debug('Connection with id: %s - using authentication type: %s', this.getId(), authenticationType);

    // check if authentication type is compatible with connect()
    // external browser and okta are not compatible with connect() due to their usage of async functions
    if (authenticationType === AuthenticationTypes.EXTERNAL_BROWSER_AUTHENTICATOR ||
      isOktaAuth(authenticationType)) {
      const connectingDuration = timer.getDuration();
      Logger.getInstance().error('Connection with id: %s - connecting failed after %s milliseconds.' +
          'Error: External browser and Okta are not compatible with connection process', this.getId(), connectingDuration
      );
      throw Errors.createClientError(
        ErrorCodes.ERR_CONN_CREATE_INVALID_AUTH_CONNECT);
    }

    // Get authenticator to use
<<<<<<< HEAD
    Logger.getInstance().debug('Connection with id: %s - creating authenticator', this.getId());
    const auth = Authenticator.getAuthenticator(connectionConfig, context.getHttpClient());
=======
    const auth = services.sf.getAuthenticator();
>>>>>>> b83eba41

    Logger.getInstance().debug('Connection with id: %s - trying to authenticate', this.getId());
    auth.authenticate(connectionConfig.getAuthenticator(),
      connectionConfig.getServiceName(),
      connectionConfig.account,
      connectionConfig.username).then(() => {
      Logger.getInstance().info('Connection with id: %s - authentication successful using: %s', this.getId(), connectionConfig.getAuthenticator());
      // JSON for connection
      const body = Authenticator.formAuthJSON(connectionConfig.getAuthenticator(),
        connectionConfig.account,
        connectionConfig.username,
        connectionConfig.getClientType(),
        connectionConfig.getClientVersion(),
        connectionConfig.getClientEnvironment());

      // Update JSON body with the authentication values
      auth.updateBody(body);

      Logger.getInstance().debug('Connection with id: %s - initializing easyLogging', this.getId());
      initEasyLogging(connectionConfig.clientConfigFile)
        .then(() => {
          Logger.getInstance().debug('Connection with id: %s - easyLogging initialized', this.getId());
          try {
            Logger.getInstance().debug('Connection with id: %s - connecting through service', this.getId());
            services.sf.connect({
              callback: connectCallback(self, callback),
              json: body
            });

            const connectingDuration = timer.getDuration();
            Logger.getInstance().info('Connection with id: %s - connected successfully after %s milliseconds', this.getId(), connectingDuration);
            return this;
          } catch (e) {
            // we don't expect an error here since callback method should be called
            const connectingDuration = timer.getDuration();
            Logger.getInstance().info('Connection with id: %s - failed to connect after %s milliseconds.' +
                'Error: Unexpected error from calling connectCallback function in snowflake service - %s', this.getId(), connectingDuration, e);
          }
        },
        ()  => {
          const connectingDuration = timer.getDuration();
          Logger.getInstance().error('Connection with id: %s - failed to initialize easyLogging. ' +
              'Connecting failed after %s milliseconds', this.getId(), connectingDuration);
          callback(Errors.createClientError(ErrorCodes.ERR_CONN_CONNECT_INVALID_CLIENT_CONFIG, true));
        });
    },
    (err) => {
      const connectingDuration = timer.getDuration();
      Logger.getInstance().error('Connection with id: %s - authentication failed. Error: %s. ' +
            'Connecting failed after %s milliseconds', this.getId(), err, connectingDuration);
      callback(err);
    });

    return this;
  };


  /**
   * Establishes a connection if we aren't in a fatal state.
   *
   * @param {Function} callback
   *
   * @returns {Object} the connection object.
   */
  this.connectAsync = async function (callback) {
    const timer = new ExecutionTimer().start();
    const connectingDomain = this.determineConnectionDomain();
    Logger.getInstance().info('Connection with id: %s - async connecting. Associated Snowflake domain: %s', this.getId(), connectingDomain);

    // invalid callback
    Errors.checkArgumentValid(
      !Util.exists(callback) || Util.isFunction(callback),
      ErrorCodes.ERR_CONN_CONNECT_INVALID_CALLBACK);

    if (Util.isPrivateLink(connectionConfig.host)) {
      this.setupOcspPrivateLink(connectionConfig.host);
      Logger.getInstance().info('Connection with id: %s - setting up private link', this.getId());
    }

    // connect to the snowflake service and provide our own callback so that
    // the connection can be passed in when invoking the connection.connect()
    // callback
    
    const self = this;
<<<<<<< HEAD
    const authType = Authenticator.authenticationTypes;

    if (connectionConfig.getClientStoreTemporaryCredential()) {
      Logger.getInstance().debug('Connection with id: %s - storing temporary credential of client', this.getId());
      const key = Util.buildCredentialCacheKey(connectionConfig.host,
        connectionConfig.username, Authenticator.authenticationTypes.ID_TOKEN_AUTHENTICATOR);
=======
 
    if (connectionConfig.getClientStoreTemporaryCredential()) {
      const key = Util.buildCredentialCacheKey(connectionConfig.host, 
        connectionConfig.username, AuthenticationTypes.ID_TOKEN_AUTHENTICATOR);
>>>>>>> b83eba41
      if (GlobalConfig.getCredentialManager() === null) {
        Logger.getInstance().debug('Connection with id: %s - using default json credential manager', this.getId());
        GlobalConfig.setCustomCredentialManager(new JsonCredentialManager(connectionConfig.getCredentialCacheDir()));
      }
      Logger.getInstance().debug('Connection with id: %s - reading idToken using credential manager', this.getId());
      connectionConfig.idToken = await GlobalConfig.getCredentialManager().read(key);
    }

    if (connectionConfig.getClientRequestMFAToken()) {
      Logger.getInstance().debug('Connection with id: %s - extracting mfaToken of client', this.getId());
      const key = Util.buildCredentialCacheKey(connectionConfig.host,
        connectionConfig.username, AuthenticationTypes.USER_PWD_MFA_AUTHENTICATOR);
      if (GlobalConfig.getCredentialManager() === null) {
        Logger.getInstance().debug('Connection with id: %s - using default json credential manager', this.getId());
        GlobalConfig.setCustomCredentialManager(new JsonCredentialManager(connectionConfig.getCredentialCacheDir()));
      }
      Logger.getInstance().debug('Connection with id: %s - reading mfaToken using credential manager', this.getId());
      connectionConfig.mfaToken = await GlobalConfig.getCredentialManager().read(key);
    }
   
    // Get authenticator to use
<<<<<<< HEAD
    Logger.getInstance().debug('Connection with id: %s - creating authenticator', this.getId());
    const auth = Authenticator.getAuthenticator(connectionConfig, context.getHttpClient());
=======
    const auth = services.sf.getAuthenticator();
>>>>>>> b83eba41

    try {
      Logger.getInstance().debug('Connection with id: %s - initializing easyLogging', this.getId());
      await initEasyLogging(connectionConfig.clientConfigFile);
    } catch (err) {
      const connectingDuration = timer.getDuration();
      Logger.getInstance().error('Connection with id: %s - failed to initialize easyLogging. ' +
          'Connecting failed after %s milliseconds', this.getId(), connectingDuration);
      throw Errors.createClientError(ErrorCodes.ERR_CONN_CONNECT_INVALID_CLIENT_CONFIG, true);
    }
    
    let body = null;
    try {
      Logger.getInstance().debug('Connection with id: %s - using authentication type: %s', this.getId(), connectionConfig.getAuthenticator());

      Logger.getInstance().debug('Connection with id: %s - trying to authenticate', this.getId());
      await auth.authenticate(connectionConfig.getAuthenticator(),
        connectionConfig.getServiceName(),
        connectionConfig.account,
        connectionConfig.username);
      
      Logger.getInstance().info('Connection with id: %s - authentication successful using: %s', this.getId(), connectionConfig.getAuthenticator());
    
      // JSON for connection
      body = Authenticator.formAuthJSON(connectionConfig.getAuthenticator(),
        connectionConfig.account,
        connectionConfig.username,
        connectionConfig.getClientType(),
        connectionConfig.getClientVersion(),
        connectionConfig.getClientEnvironment());
    
      // Update JSON body with the authentication values
      auth.updateBody(body);
    } catch (authErr) {
      const connectingDuration = timer.getDuration();
      Logger.getInstance().info('Connection with id: %s - failed to connect async after %s milliseconds.' +
          'Failed during authentication. Error: %s', this.getId(), connectingDuration, authErr);

      Logger.getInstance().error('Connection with id: %s - failed during authentication. Error: %s', this.getId(), authErr);
      callback(authErr);
      return this;
    }
    
    try {
      // Request connection
      Logger.getInstance().debug('Connection with id: %s - connecting through service', this.getId());
      services.sf.connect({
        callback: connectCallback(self, callback),
        json: body,
      });
      // return the connection to facilitate chaining
      const connectingDuration = timer.getDuration();
      Logger.getInstance().info('Connection with id: %s - connected successfully after %s milliseconds', this.getId(), connectingDuration);

    } catch (callbackErr) {
      const connectingDuration = timer.getDuration();
      Logger.getInstance().info('Connection with id: %s - failed to connect async after %s milliseconds.' +
          'Error: Unexpected error from calling connectCallback function in snowflake service - %s', this.getId(), connectingDuration, callbackErr);
      callback(callbackErr);
      return this;
    }
    
    return this;
  };

  /**
   * Executes a statement.
   *
   * @param {Object} options
   *
   * @returns {Object}
   */
  this.execute = function (options) {
    Logger.getInstance().debug('Connection with id: %s - execute called with options.', this.getId());
    return Statement.createStatementPreExec(
      options, services, connectionConfig);
  };

  /**
   * Fetches the result of a previously issued statement.
   *
   * @param {Object} options
   *
   * @returns {Object}
   */
  this.fetchResult = function (options) {
    Logger.getInstance().debug('Connection with id: %s - fetchResult called with options', this.getId());
    return Statement.createStatementPostExec(
      options, services, connectionConfig);
  };

  /**
   * Immediately terminates the connection without waiting for currently
   * executing statements to complete.
   *
   * @param {Function} callback
   *
   * @returns {Object} the connection object.
   */
  this.destroy = function (callback) {
    // invalid callback
    Logger.getInstance().debug('Connection with id: %s - destroy called', this.getId());
    Errors.checkArgumentValid(
      !Util.exists(callback) || Util.isFunction(callback),
      ErrorCodes.ERR_CONN_DESTROY_INVALID_CALLBACK);

    // log out of the snowflake service and provide our own callback so that
    // the connection can be passed in when invoking the connection.destroy()
    // callback
    Logger.getInstance().debug('Connection with id: %s - destroying through service', this.getId());
    const self = this;
    services.sf.destroy(
      {
        callback: function (err) {
          if (Util.exists(self.keepalive)) {
            clearInterval(self.keepalive);
            Logger.getInstance().trace('Connection with id: %s - keepAlive interval cleared', self.getId());
          }

          if (Util.isFunction(callback)) {
            callback(Errors.externalize(err), self);
          }
        }
      });

    Logger.getInstance().debug('Connection with id: %s - connection destroyed successfully', this.getId());
    // return the connection to facilitate chaining
    return this;
  };

  /**
   * Gets the response containing the status of the query based on queryId.
   *
   * @param {String} queryId
   *
   * @returns {Object} the query response
   */
  async function getQueryResponse(queryId) {
    Logger.getInstance().debug('Connection with id: %s - requested query response for queryId: %s', id, queryId);
    // Check if queryId exists and is valid uuid
    Errors.checkArgumentExists(Util.exists(queryId),
      ErrorCodes.ERR_CONN_FETCH_RESULT_MISSING_QUERY_ID);
    Errors.checkArgumentValid(queryIdRegex.test(queryId),
      ErrorCodes.ERR_GET_RESPONSE_QUERY_INVALID_UUID, queryId);
    Logger.getInstance().debug('Connection with id: %s - queryId: %s is valid', id, queryId);

    // Form the request options
    const options =
    {
      method: 'GET',
      url: Url.format(
        {
          pathname: `/monitoring/queries/${queryId}`
        }),
    };

    Logger.getInstance().debug('Connection with id: %s - fetching query response for queryId: %s', id, queryId);
    const timer = new ExecutionTimer().start();
    // Get the response containing the query status
    const response = await services.sf.requestAsync(options);
    const fetchingDuration = timer.getDuration();
    Logger.getInstance().debug('Connection with id: %s - query response for queryId: %s fetched successfully after: %s milliseconds', id, queryId, fetchingDuration);

    return response['data'];
  }

  /**
   * Extracts the status of the query from the query response.
   *
   * @param {Object} queryResponse
   *
   * @returns {String} the query status.
   */
  function extractQueryStatus(queryResponse) {
    const queries = queryResponse['data']['queries'];
    let status = QueryStatus.code.NO_QUERY_DATA; // default status
    if ( queries.length > 0) {
      status =  queries[0]['status'];
    }

    Logger.getInstance().trace('Connection with id: %s - Extracted query status: %s', status);
    return status;
  }

  /**
   * Gets the status of the query based on queryId.
   *
   * @param {String} queryId
   *
   * @returns {String} the query status.
   */
  this.getQueryStatus = async function (queryId) {
    Logger.getInstance().trace('Connection with id: %s - getQueryStatus called for queryId: %s', this.getId(), queryId);
    return extractQueryStatus(await getQueryResponse(queryId));
  };

  /**
   * Gets the status of the query based on queryId and throws if there's an error.
   *
   * @param {String} queryId
   *
   * @returns {String} the query status.
   */
  this.getQueryStatusThrowIfError = async function (queryId) {
<<<<<<< HEAD
    Logger.getInstance().trace('Connection with id: %s - getQueryStatusThrowIfError called for queryId: %s', this.getId(), queryId);
    const status = await this.getQueryStatus(queryId);

    let message, code, sqlState = null;
=======
    const response = await getQueryResponse(queryId);
    const status =  extractQueryStatus(response);
    let sqlState = null;
>>>>>>> b83eba41

    if (this.isAnError(status) ) {
      let message = response['message'] || '';
      const code = response['code'] || -1;

      if (response['data']) {
        message += response['data']['queries'].length > 0 ? response['data']['queries'][0]['errorMessage'] : '';
        sqlState = response['data']['sqlState'];
      }

      Logger.getInstance().debug('Connection with id: %s - query error for queryId: %s. Error: %s. SQLState: %s', this.getId(), queryId, message, sqlState);
      throw Errors.createOperationFailedError(
        code, response, message, sqlState);
    }

    return status;
  };

  /**
   * Gets the results from a previously ran query based on queryId
   *
   * @param {Object} options
   *
   * @returns {Object}
   */
  this.getResultsFromQueryId = async function (options) {
    const queryId = options.queryId;
    Logger.getInstance().debug('Connection with id: %s - getResultsFromQueryId called for queryId: %s.', this.getId(), queryId);

    let status, noDataCounter = 0, retryPatternPos = 0;

    // Wait until query has finished executing
    let queryStillExecuting = true;
    while (queryStillExecuting) {
<<<<<<< HEAD
      Logger.getInstance().trace('Connection with id: %s - checking if query with queryId: %s is still executing.', this.getId(), queryId);
      // Check if query is still running and trigger exception if it failed
=======
      // Check if query is still running.
      // Trigger exception if it failed or there is no query data in the server.
>>>>>>> b83eba41
      status = await this.getQueryStatusThrowIfError(queryId);
      queryStillExecuting = this.isStillRunning(status);
      if (!queryStillExecuting || status === QueryStatus.code.NO_QUERY_DATA) {
        break;
      }

      // Timeout based on query status retry rules
      await new Promise((resolve) => {
        setTimeout(() => resolve(), asyncRetryInMilliseconds * asyncRetryPattern[retryPatternPos]);
      });

      // If no data, increment the no data counter
      if (QueryStatus.code[status] === QueryStatus.code.NO_DATA) {
        noDataCounter++;
        Logger.getInstance().trace('Connection with id: %s - no data returned for queryId: %s. Retry count: %d', this.getId(), queryId, noDataCounter);
        // Check if retry for no data is exceeded
        if (noDataCounter > asyncNoDataMaxRetry) {
          Logger.getInstance().error('Connection with id: %s - no data returned for queryId: %s. Retry limit :%s reached.', this.getId(), queryId, asyncNoDataMaxRetry);
          throw Errors.createClientError(
            ErrorCodes.ERR_GET_RESULTS_QUERY_ID_NO_DATA, true, queryId);
        }
      }

      if (retryPatternPos < asyncRetryPattern.length - 1) {
        retryPatternPos++;
      }
    }

    if (QueryStatus.code[status] === QueryStatus.code.NO_QUERY_DATA) {
      throw Errors.createClientError(
        ErrorCodes.ERR_GET_RESULTS_QUERY_ID_NO_DATA, true, queryId, status);
    }

    if (QueryStatus.code[status] !== QueryStatus.code.SUCCESS) {
      Logger.getInstance().error('Connection with id: %s - queryId: %s did not succeed. Final status: %s', this.getId(), queryId, status);
      throw Errors.createClientError(
        ErrorCodes.ERR_GET_RESULTS_QUERY_ID_NOT_SUCCESS_STATUS, true, queryId, status);
    }

    Logger.getInstance().debug('Connection with id: %s - query with queryId: %s succeeded. Fetching the result.', this.getId(), queryId);
    return this.fetchResult(options);
  };

  /**
   * Checks whether the given status is currently running.
   *
   * @param {String} status
   *
   * @returns {Boolean}
   */
  this.isStillRunning = function (status) {
    Logger.getInstance().trace('Connection with id: %s - checking if status %s is still running', this.getId(), status);
    return QueryStatus.runningStatuses.includes(QueryStatus.code[status]);
  };

  /**
   * Checks whether the given status means that there has been an error.
   *
   * @param {String} status
   *
   * @returns {Boolean}
   */
  this.isAnError = function (status) {
    return QueryStatus.errorStatuses.includes(QueryStatus.code[status]);
  };

  /**
   * Returns a serialized version of this connection.
   *
   * @returns {String}
   */
  this.serialize = function () {
    Logger.getInstance().trace('Connection with id: %s - serialize called', this.getId());
    return JSON.stringify(context.getConfig());
  };

  EventEmitter.call(this);
}

Util.inherits(Connection, EventEmitter);

module.exports = Connection;<|MERGE_RESOLUTION|>--- conflicted
+++ resolved
@@ -20,10 +20,7 @@
 const { init: initEasyLogging } = require('../logger/easy_logging_starter');
 const GlobalConfig = require('../global_config');
 const JsonCredentialManager = require('../authentication/secure_storage/json_credential_manager');
-<<<<<<< HEAD
 const ExecutionTimer = require('../logger/execution_timer');
-=======
->>>>>>> b83eba41
 
 /**
  * Creates a new Connection instance.
@@ -245,12 +242,8 @@
     }
 
     // Get authenticator to use
-<<<<<<< HEAD
-    Logger.getInstance().debug('Connection with id: %s - creating authenticator', this.getId());
-    const auth = Authenticator.getAuthenticator(connectionConfig, context.getHttpClient());
-=======
+    Logger.getInstance().debug('Connection with id: %s - retrieving authenticator', this.getId());
     const auth = services.sf.getAuthenticator();
->>>>>>> b83eba41
 
     Logger.getInstance().debug('Connection with id: %s - trying to authenticate', this.getId());
     auth.authenticate(connectionConfig.getAuthenticator(),
@@ -335,19 +328,11 @@
     // callback
     
     const self = this;
-<<<<<<< HEAD
-    const authType = Authenticator.authenticationTypes;
 
     if (connectionConfig.getClientStoreTemporaryCredential()) {
       Logger.getInstance().debug('Connection with id: %s - storing temporary credential of client', this.getId());
       const key = Util.buildCredentialCacheKey(connectionConfig.host,
-        connectionConfig.username, Authenticator.authenticationTypes.ID_TOKEN_AUTHENTICATOR);
-=======
- 
-    if (connectionConfig.getClientStoreTemporaryCredential()) {
-      const key = Util.buildCredentialCacheKey(connectionConfig.host, 
         connectionConfig.username, AuthenticationTypes.ID_TOKEN_AUTHENTICATOR);
->>>>>>> b83eba41
       if (GlobalConfig.getCredentialManager() === null) {
         Logger.getInstance().debug('Connection with id: %s - using default json credential manager', this.getId());
         GlobalConfig.setCustomCredentialManager(new JsonCredentialManager(connectionConfig.getCredentialCacheDir()));
@@ -369,12 +354,8 @@
     }
    
     // Get authenticator to use
-<<<<<<< HEAD
-    Logger.getInstance().debug('Connection with id: %s - creating authenticator', this.getId());
-    const auth = Authenticator.getAuthenticator(connectionConfig, context.getHttpClient());
-=======
+    Logger.getInstance().debug('Connection with id: %s - retrieving authenticator', this.getId());
     const auth = services.sf.getAuthenticator();
->>>>>>> b83eba41
 
     try {
       Logger.getInstance().debug('Connection with id: %s - initializing easyLogging', this.getId());
@@ -385,7 +366,7 @@
           'Connecting failed after %s milliseconds', this.getId(), connectingDuration);
       throw Errors.createClientError(ErrorCodes.ERR_CONN_CONNECT_INVALID_CLIENT_CONFIG, true);
     }
-    
+
     let body = null;
     try {
       Logger.getInstance().debug('Connection with id: %s - using authentication type: %s', this.getId(), connectionConfig.getAuthenticator());
@@ -395,9 +376,9 @@
         connectionConfig.getServiceName(),
         connectionConfig.account,
         connectionConfig.username);
-      
+
       Logger.getInstance().info('Connection with id: %s - authentication successful using: %s', this.getId(), connectionConfig.getAuthenticator());
-    
+
       // JSON for connection
       body = Authenticator.formAuthJSON(connectionConfig.getAuthenticator(),
         connectionConfig.account,
@@ -417,7 +398,7 @@
       callback(authErr);
       return this;
     }
-    
+
     try {
       // Request connection
       Logger.getInstance().debug('Connection with id: %s - connecting through service', this.getId());
@@ -436,7 +417,7 @@
       callback(callbackErr);
       return this;
     }
-    
+
     return this;
   };
 
@@ -579,16 +560,10 @@
    * @returns {String} the query status.
    */
   this.getQueryStatusThrowIfError = async function (queryId) {
-<<<<<<< HEAD
     Logger.getInstance().trace('Connection with id: %s - getQueryStatusThrowIfError called for queryId: %s', this.getId(), queryId);
-    const status = await this.getQueryStatus(queryId);
-
-    let message, code, sqlState = null;
-=======
     const response = await getQueryResponse(queryId);
     const status =  extractQueryStatus(response);
     let sqlState = null;
->>>>>>> b83eba41
 
     if (this.isAnError(status) ) {
       let message = response['message'] || '';
@@ -623,13 +598,9 @@
     // Wait until query has finished executing
     let queryStillExecuting = true;
     while (queryStillExecuting) {
-<<<<<<< HEAD
       Logger.getInstance().trace('Connection with id: %s - checking if query with queryId: %s is still executing.', this.getId(), queryId);
-      // Check if query is still running and trigger exception if it failed
-=======
       // Check if query is still running.
       // Trigger exception if it failed or there is no query data in the server.
->>>>>>> b83eba41
       status = await this.getQueryStatusThrowIfError(queryId);
       queryStillExecuting = this.isStillRunning(status);
       if (!queryStillExecuting || status === QueryStatus.code.NO_QUERY_DATA) {
@@ -659,6 +630,7 @@
     }
 
     if (QueryStatus.code[status] === QueryStatus.code.NO_QUERY_DATA) {
+      Logger.getInstance().error('Connection with id: %s - queryId: %s did not succeed. Final status: %s', this.getId(), queryId, status);
       throw Errors.createClientError(
         ErrorCodes.ERR_GET_RESULTS_QUERY_ID_NO_DATA, true, queryId, status);
     }
