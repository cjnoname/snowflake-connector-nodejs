--- conflicted
+++ resolved
@@ -6,20 +6,6 @@
 const QueryString = require('querystring');
 const QueryStatus = require('../constants/query_status');
 
-<<<<<<< HEAD
-var Util = require('../util');
-var Errors = require('../errors');
-var ErrorCodes = Errors.codes;
-var EventEmitter = require('events').EventEmitter;
-var Statement = require('./statement');
-var Parameters = require('../parameters');
-var Authenticator = require('../authentication/authentication');
-var Logger = require('../logger');
-
-const GlobalConfig = require('../global_config');
-const {isOktaAuth} = require('../authentication/authentication');
-
-=======
 const Util = require('../util');
 const Errors = require('../errors');
 const ErrorCodes = Errors.codes;
@@ -30,7 +16,6 @@
 const Logger = require('../logger');
 const { isOktaAuth } = require('../authentication/authentication');
 const { init: initEasyLogging } = require('../logger/easy_logging_starter');
->>>>>>> 09fc1b53
 
 const PRIVATELINK_URL_SUFFIX = '.privatelink.snowflakecomputing.com';
 
@@ -286,17 +271,14 @@
     // connect to the snowflake service and provide our own callback so that
     // the connection can be passed in when invoking the connection.connect()
     // callback
-<<<<<<< HEAD
-    var self = this;
-  
+    
+    const self = this;
+ 
     if (connectionConfig.getClientStoreTemporaryCredential()) {
       const key = Util.buildCredentialCacheKey(connectionConfig.account, 
         connectionConfig.username, Authenticator.authenticationTypes.ID_TOKEN_AUTHENTICATOR);
       connectionConfig.idToken = await GlobalConfig.getCredentialManager().read(key);
     }
-=======
-    const self = this;
->>>>>>> 09fc1b53
 
     // Get authenticator to use
     const auth = Authenticator.getAuthenticator(connectionConfig, context.getHttpClient());
@@ -311,11 +293,10 @@
       await auth.authenticate(connectionConfig.getAuthenticator(),
         connectionConfig.getServiceName(),
         connectionConfig.account,
-<<<<<<< HEAD
         connectionConfig.username);
     
       // JSON for connection
-      var body = Authenticator.formAuthJSON(connectionConfig.getAuthenticator(),
+      const body = Authenticator.formAuthJSON(connectionConfig.getAuthenticator(),
         connectionConfig.account,
         connectionConfig.username,
         connectionConfig.getClientType(),
@@ -333,28 +314,6 @@
     }
     catch (authErr)
     {
-=======
-        connectionConfig.username)
-        .then(() => {
-          // JSON for connection
-          const body = Authenticator.formAuthJSON(connectionConfig.getAuthenticator(),
-            connectionConfig.account,
-            connectionConfig.username,
-            connectionConfig.getClientType(),
-            connectionConfig.getClientVersion(),
-            connectionConfig.getClientEnvironment());
-
-          // Update JSON body with the authentication values
-          auth.updateBody(body);
-
-          // Request connection
-          services.sf.connect({
-            callback: connectCallback(self, callback),
-            json: body
-          });
-        });
-    } catch (authErr) {
->>>>>>> 09fc1b53
       callback(authErr);
     }
     
