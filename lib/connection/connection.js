/*
 * Copyright (c) 2015-2021 Snowflake Computing Inc. All rights reserved.
 */
const { v4: uuidv4 } = require('uuid');
const Url = require('url');
const QueryString = require('querystring');
const GSErrors = require('../constants/gs_errors');
const QueryStatus = require('../constants/query_status');

var Util = require('../util');
var Errors = require('../errors');
var ErrorCodes = Errors.codes;
var EventEmitter = require('events').EventEmitter;
var Statement = require('./statement');
var Parameters = require('../parameters');
var Authenticator = require('../authentication/authentication');
var Logger = require('../logger');
<<<<<<< HEAD
const GlobalConfig = require('../global_config');
const {isOktaAuth} = require('../authentication/authentication');
=======
const { isOktaAuth } = require('../authentication/authentication');
>>>>>>> 2451c5e8

const PRIVATELINK_URL_SUFFIX = '.privatelink.snowflakecomputing.com';

/**
 * Creates a new Connection instance.
 *
 * @param {ConnectionContext} context
 *
 * @returns {Object}
 */
function Connection(context) {
  // validate input
  Errors.assertInternal(Util.isObject(context));

  var services = context.getServices();
  var connectionConfig = context.getConnectionConfig();

  // generate an id for the connection
  var id = uuidv4();

  // async max retry and retry pattern from python connector
  const asyncNoDataMaxRetry = 24;
  const asyncRetryPattern = [1, 1, 2, 3, 4, 8, 10];
  const asyncRetryInMilliseconds = 500;

  // Custom regex based on uuid validate
  // Unable to directly use uuid validate because the queryId returned from the server doesn't match the regex
  const queryIdRegex = new RegExp(/^(?:[0-9a-f]{8}-[0-9a-f]{4}-[0-9a-f]{4}-[0-9a-f]{4}-[0-9a-f]{12}|00000000-0000-0000-0000-000000000000)$/i);

  //Make session tokens available for testing
  this.getTokens = function () {
    if (connectionConfig._qaMode) {
      return services.sf.getConfig() && services.sf.getConfig().tokenInfo;
    }
    return {};
  };
  /**
   * Returns true if the connection is active otherwise false
   *
   * @returns {boolean}
   */
  this.isUp = function () {
    return services.sf.isConnected();
  };

  /**
  * Returns true if the session token and master token are valid
  *
  * @returns {boolean}
  */
  this.isTokenValid = function () {
    var tokenInfo = services.sf.getConfig().tokenInfo;

    var sessionTokenExpirationTime = tokenInfo.sessionTokenExpirationTime;
    var isSessionValid = sessionTokenExpirationTime > Date.now();

    var masterTokenExpirationTime = tokenInfo.masterTokenExpirationTime;
    var isMasterValid = masterTokenExpirationTime > Date.now();

    return (isSessionValid && isMasterValid);
  };

  this.getServiceName = function () {
    return services.sf.getServiceName();
  };

  this.getClientSessionKeepAlive = function () {
    return services.sf.getClientSessionKeepAlive();
  };

  this.getClientSessionKeepAliveHeartbeatFrequency = function () {
    return services.sf.getClientSessionKeepAliveHeartbeatFrequency();
  };

  this.getJsTreatIntegerAsBigInt = function () {
    return services.sf.getJsTreatIntegerAsBigInt();
  };

  /**
   * Returns the connection id.
   *
   * @returns {String}
   */
  this.getId = function () {
    return id;
  };

  this.heartbeat = callback => {
    Logger.getInstance().debug('Issuing heartbeat call');
    const requestID = uuidv4();

    services.sf.request(
      {
        method: 'POST',
        url: Url.format(
          {
            pathname: '/session/heartbeat',
            search: QueryString.stringify(
              {
                requestId: requestID
              })
          }),
        callback: Util.isFunction(callback) ? callback : function (err, body) {
          if (err) {
            Logger.getInstance().error('Error issuing heartbeat call: %s', err.message);
          } else {
            Logger.getInstance().debug('Heartbeat response %s', JSON.stringify(body));
          }
        }
      }
    );
  };

  this.heartbeatAsync = () => {
    return new Promise((resolve, reject) => {
      // previous version of driver called `select 1;` which result in `[ { '1': 1 } ]`
      this.heartbeat((err) => err ? reject(err) : resolve([{ '1': 1 }]));
    });
  };

  /**
   * @return {Promise<boolean>}
   */
  this.isValidAsync = async () => {
    if (!this.isUp()) {
      return false;
    }
    try {
      await this.heartbeatAsync();
      return true;
    } catch (e) {
      Logger.getInstance().trace('Connection heartbeat failed: %s', JSON.stringify(e, Util.getCircularReplacer()));
      return false;
    }
  };

  /**
  * Set the private link as the OCSP cache server's URL.
  *
  * @param {String} host
  *
  * @returns {null}
  */
  this.setupOcspPrivateLink = function (host) {
    var ocspCacheServer = `http://ocsp.${host}/ocsp_response_cache.json`;
    process.env.SF_OCSP_RESPONSE_CACHE_SERVER_URL = ocspCacheServer;
  };

  /**
  * Callback for connect() used to establish a connection.
  *
  * @param {self} this object
  * @param {Function} callback
  *
  * @returns {function}
  */
  function connectCallback(self, callback) {
    return function (err) {
      if (Parameters.getValue(Parameters.names.CLIENT_SESSION_KEEP_ALIVE)) {
        self.keepalive = setInterval(self.heartbeat, Parameters.getValue(Parameters.names.CLIENT_SESSION_KEEP_ALIVE_HEARTBEAT_FREQUENCY) * 1000, self);
      }
      if (Util.isFunction(callback)) {
        callback(Errors.externalize(err), self);
      }
    };
  }

  /**
   * Establishes a connection if we aren't in a fatal state.
   *
   * @param {Function} callback
   *
   * @returns {Object} the connection object.
   */
  this.connect = function (callback) {
    // invalid callback
    Errors.checkArgumentValid(
      !Util.exists(callback) || Util.isFunction(callback),
      ErrorCodes.ERR_CONN_CONNECT_INVALID_CALLBACK);

    if (connectionConfig.host.endsWith(PRIVATELINK_URL_SUFFIX)) {
      this.setupOcspPrivateLink(connectionConfig.host);
    }

    // connect to the snowflake service and provide our own callback so that
    // the connection can be passed in when invoking the connection.connect()
    // callback
    var self = this;

    var authenticationType = connectionConfig.getAuthenticator();

    // check if authentication type is compatible with connect()
    // external browser and okta are not compatible with connect() due to their usage of async functions
    if (authenticationType === Authenticator.authenticationTypes.EXTERNAL_BROWSER_AUTHENTICATOR ||
      isOktaAuth(authenticationType)) {
      throw Errors.createClientError(
        ErrorCodes.ERR_CONN_CREATE_INVALID_AUTH_CONNECT);
    }

    // Get authenticator to use
    const auth = Authenticator.getAuthenticator(connectionConfig, context.getHttpClient());

    try {
      auth.authenticate(connectionConfig.getAuthenticator(),
        connectionConfig.getServiceName(),
        connectionConfig.account,
        connectionConfig.username);

      // JSON for connection
      var body = Authenticator.formAuthJSON(connectionConfig.getAuthenticator(),
        connectionConfig.account,
        connectionConfig.username,
        connectionConfig.getClientType(),
        connectionConfig.getClientVersion(),
        connectionConfig.getClientEnvironment());

      // Update JSON body with the authentication values
      auth.updateBody(body);
    } catch (authErr) {
      throw authErr;
    }

    services.sf.connect({
      callback: connectCallback(self, callback),
      json: body
    });
    return this;
  };


  /**
   * Establishes a connection if we aren't in a fatal state.
   *
   * @param {Function} callback
   *
   * @returns {Object} the connection object.
   */
  this.connectAsync = async function (callback) {
    // invalid callback
    Errors.checkArgumentValid(
      !Util.exists(callback) || Util.isFunction(callback),
      ErrorCodes.ERR_CONN_CONNECT_INVALID_CALLBACK);

    if (connectionConfig.host.endsWith(PRIVATELINK_URL_SUFFIX)) {
      this.setupOcspPrivateLink(connectionConfig.host);
    }

    // connect to the snowflake service and provide our own callback so that
    // the connection can be passed in when invoking the connection.connect()
    // callback
    var self = this;
  
    if (connectionConfig.getClientStoreTemporaryCredential()) {
      const key = Util.buildCredentialCacheKey(connectionConfig.account, 
        connectionConfig.username, Authenticator.authenticationTypes.ID_TOKEN_AUTHENTICATOR)
      connectionConfig.idToken = await GlobalConfig.getCredentialManager().read(key);
    }

    // Get authenticator to use
    const auth = Authenticator.getAuthenticator(connectionConfig, context.getHttpClient());

    try {
      await auth.authenticate(connectionConfig.getAuthenticator(),
        connectionConfig.getServiceName(),
        connectionConfig.account,
<<<<<<< HEAD
        connectionConfig.username);
    
=======
        connectionConfig.username)
        .then(() => {
>>>>>>> 2451c5e8
          // JSON for connection
          var body = Authenticator.formAuthJSON(connectionConfig.getAuthenticator(),
            connectionConfig.account,
            connectionConfig.username,
            connectionConfig.getClientType(),
            connectionConfig.getClientVersion(),
            connectionConfig.getClientEnvironment());
    
          // Update JSON body with the authentication values
          auth.updateBody(body);
    
          // Request connection
          services.sf.connect({
            callback: connectCallback(self, callback),
            json: body
          });
<<<<<<< HEAD
    }
    catch (authErr)
    {
=======
        });
    } catch (authErr) {
>>>>>>> 2451c5e8
      callback(authErr);
    }
    
    // return the connection to facilitate chaining
    return this;
  };

  /**
   * Executes a statement.
   *
   * @param {Object} options
   *
   * @returns {Object}
   */
  this.execute = function (options) {
    return Statement.createStatementPreExec(
      options, services, connectionConfig);
  };

  /**
   * Fetches the result of a previously issued statement.
   *
   * @param {Object} options
   *
   * @returns {Object}
   */
  this.fetchResult = function (options) {
    return Statement.createStatementPostExec(
      options, services, connectionConfig);
  };

  /**
   * Immediately terminates the connection without waiting for currently
   * executing statements to complete.
   *
   * @param {Function} callback
   *
   * @returns {Object} the connection object.
   */
  this.destroy = function (callback) {
    // invalid callback
    Errors.checkArgumentValid(
      !Util.exists(callback) || Util.isFunction(callback),
      ErrorCodes.ERR_CONN_DESTROY_INVALID_CALLBACK);

    // log out of the snowflake service and provide our own callback so that
    // the connection can be passed in when invoking the connection.destroy()
    // callback
    var self = this;
    services.sf.destroy(
      {
        callback: function (err) {
          if (Util.exists(self.keepalive)) {
            clearInterval(self.keepalive);
          }

          if (Util.isFunction(callback)) {
            callback(Errors.externalize(err), self);
          }
        }
      });

    // return the connection to facilitate chaining
    return this;
  };

  /**
   * Gets the response containing the status of the query based on queryId.
   *
   * @param {String} queryId
   *
   * @returns {Object} the query response
   */
  async function getQueryResponse(queryId) {
    // Check if queryId exists and is valid uuid
    Errors.checkArgumentExists(Util.exists(queryId),
      ErrorCodes.ERR_CONN_FETCH_RESULT_MISSING_QUERY_ID);
    Errors.checkArgumentValid(queryIdRegex.test(queryId),
      ErrorCodes.ERR_GET_RESPONSE_QUERY_INVALID_UUID, queryId);

    // Form the request options
    const options =
    {
      method: 'GET',
      url: Url.format(
        {
          pathname: `/monitoring/queries/${queryId}`
        }),
    };

    // Get the response containing the query status
    const response = await services.sf.requestAsync(options);

    return response['data'];
  }

  /**
   * Extracts the status of the query from the query response.
   *
   * @param {Object} queryResponse
   *
   * @returns {String} the query status.
   */
  function extractQueryStatus(queryResponse) {
    const queries = queryResponse['data']['queries'];
    let status = QueryStatus.code.NO_DATA; // default status
    if (queries.length > 0) {
      status = queries[0]['status'];
    }

    return status;
  }

  /**
   * Gets the status of the query based on queryId.
   *
   * @param {String} queryId
   *
   * @returns {String} the query status.
   */
  this.getQueryStatus = async function (queryId) {
    return extractQueryStatus(await getQueryResponse(queryId));
  };

  /**
   * Gets the status of the query based on queryId and throws if there's an error.
   *
   * @param {String} queryId
   *
   * @returns {String} the query status.
   */
  this.getQueryStatusThrowIfError = async function (queryId) {
    const status = this.getQueryStatus(queryId);

    let message, code, sqlState = null;

    if (this.isAnError(status)) {
      const response = await getQueryResponse(queryId);
      message = response['message'] || '';
      code = response['code'] || -1;

      if (response['data']) {
        message += response['data']['queries'].length > 0 ? response['data']['queries'][0]['errorMessage'] : '';
        sqlState = response['data']['sqlState'];
      }

      throw Errors.createOperationFailedError(
        code, response, message, sqlState);
    }

    return status;
  };

  /**
   * Gets the results from a previously ran query based on queryId
   *
   * @param {Object} options
   *
   * @returns {Object}
   */
  this.getResultsFromQueryId = async function (options) {
    const queryId = options.queryId;
    let status, noDataCounter = 0, retryPatternPos = 0;

    // Wait until query has finished executing
    let queryStillExecuting = true;
    while (queryStillExecuting) {
      // Check if query is still running and trigger exception if it failed
      status = await this.getQueryStatusThrowIfError(queryId);
      queryStillExecuting = this.isStillRunning(status);
      if (!queryStillExecuting) {
        break;
      }

      // Timeout based on query status retry rules
      await new Promise((resolve) => {
        setTimeout(() => resolve(), asyncRetryInMilliseconds * asyncRetryPattern[retryPatternPos]);
      });

      // If no data, increment the no data counter
      if (QueryStatus.code[status] == QueryStatus.code.NO_DATA) {
        noDataCounter++;
        // Check if retry for no data is exceeded
        if (noDataCounter > asyncNoDataMaxRetry) {
          throw Errors.createClientError(
            ErrorCodes.ERR_GET_RESULTS_QUERY_ID_NO_DATA, true, queryId);
        }
      }

      if (retryPatternPos < asyncRetryPattern.length - 1) {
        retryPatternPos++;
      }
    }

    if (QueryStatus.code[status] != QueryStatus.code.SUCCESS) {
      throw Errors.createClientError(
        ErrorCodes.ERR_GET_RESULTS_QUERY_ID_NOT_SUCCESS_STATUS, true, queryId, status);
    }

    return this.fetchResult(options);
  };

  /**
   * Checks whether the given status is currently running.
   *
   * @param {String} status
   *
   * @returns {Boolean}
   */
  this.isStillRunning = function (status) {
    return QueryStatus.runningStatuses.includes(QueryStatus.code[status]);
  };

  /**
   * Checks whether the given status means that there has been an error.
   *
   * @param {String} status
   *
   * @returns {Boolean}
   */
  this.isAnError = function (status) {
    return QueryStatus.errorStatuses.includes(QueryStatus.code[status]);
  };

  /**
   * Returns a serialized version of this connection.
   *
   * @returns {String}
   */
  this.serialize = function () {
    return JSON.stringify(context.getConfig());
  };

  EventEmitter.call(this);
}

Util.inherits(Connection, EventEmitter);

module.exports = Connection;<|MERGE_RESOLUTION|>--- conflicted
+++ resolved
@@ -15,12 +15,10 @@
 var Parameters = require('../parameters');
 var Authenticator = require('../authentication/authentication');
 var Logger = require('../logger');
-<<<<<<< HEAD
+
 const GlobalConfig = require('../global_config');
 const {isOktaAuth} = require('../authentication/authentication');
-=======
-const { isOktaAuth } = require('../authentication/authentication');
->>>>>>> 2451c5e8
+
 
 const PRIVATELINK_URL_SUFFIX = '.privatelink.snowflakecomputing.com';
 
@@ -286,13 +284,8 @@
       await auth.authenticate(connectionConfig.getAuthenticator(),
         connectionConfig.getServiceName(),
         connectionConfig.account,
-<<<<<<< HEAD
         connectionConfig.username);
     
-=======
-        connectionConfig.username)
-        .then(() => {
->>>>>>> 2451c5e8
           // JSON for connection
           var body = Authenticator.formAuthJSON(connectionConfig.getAuthenticator(),
             connectionConfig.account,
@@ -309,14 +302,9 @@
             callback: connectCallback(self, callback),
             json: body
           });
-<<<<<<< HEAD
     }
     catch (authErr)
     {
-=======
-        });
-    } catch (authErr) {
->>>>>>> 2451c5e8
       callback(authErr);
     }
     
