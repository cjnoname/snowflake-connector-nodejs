--- conflicted
+++ resolved
@@ -126,11 +126,7 @@
     this._statement,
     this._services);
 
-<<<<<<< HEAD
-  this.getQueryContext = function() {
-=======
   this.getQueryContext = function () {
->>>>>>> 5dcb8fc5
     return this._queryContext;
   }
 
