--- conflicted
+++ resolved
@@ -51,11 +51,8 @@
   'forceStageBindError',
   'includeRetryReason',
   'disableQueryContextCache',
-<<<<<<< HEAD
   'consentCacheIdToken',
-=======
   'retryTimeout',
->>>>>>> 49c7b136
 ];
 const Logger = require('../logger');
 
@@ -842,11 +839,10 @@
   this.getClientConfigFile = function () {
     return clientConfigFile;
   };
-
-<<<<<<< HEAD
+  
   this.getConsentCacheIdToken = function () {
     return consentCacheIdToken
-=======
+
   /**
    * Returns the max login timeout
    *
@@ -854,7 +850,6 @@
    */
   this.getRetryTimeout = function () {
     return retryTimeout;
->>>>>>> 49c7b136
   }
 
   // save config options
