--- conflicted
+++ resolved
@@ -482,21 +482,6 @@
     includeRetryReason = options.includeRetryReason;
   }
 
-  let clientStoreTemporaryCredential = false;
-  if (Util.exists(options.clientStoreTemporaryCredential)) {
-    Errors.checkArgumentValid(Util.isBoolean(options.clientStoreTemporaryCredential),
-      ErrorCodes.ERR_CONN_CREATE_INVALID_CLIENT_STORE_TEMPORARY_CREDENTIAL);
-<<<<<<< HEAD
-      
-    clientStoreTemporaryCredential = options.clientStoreTemporaryCredential;
-  }
-  
-=======
-
-    clientStoreTemporaryCredential = options.clientStoreTemporaryCredential;
-  }
-
->>>>>>> 42f8a46e
   let disableConsoleLogin = true;
   if (Util.exists(options.disableConsoleLogin)) {
     Errors.checkArgumentValid(Util.isBoolean(options.disableConsoleLogin),
@@ -806,24 +791,6 @@
     return disableQueryContextCache;
   };
 
-  /** 
-   * Returns whether the auth token saves on the local machine or not. 
-   *
-   * @returns {Boolean}
-   */
-  this.getClientStoreTemporaryCredential = function () {
-    return clientStoreTemporaryCredential;
-  };
-
-  /**
-   * Returns whether the auth token saves on the local machine or not.
-   *
-   * @returns {Boolean}
-   */
-  this.getClientStoreTemporaryCredential = function () {
-    return clientStoreTemporaryCredential;
-  };
-
   /**
    * Returns the client config file
    *
@@ -846,18 +813,6 @@
     return disableConsoleLogin;
   };
 
-<<<<<<< HEAD
-
-  this.getCredentialCacheDir = function () {
-    return credentialCacheDir;
-  };
-  
-=======
-  this.getCredentialCacheDir = function () {
-    return credentialCacheDir;
-  };
-
->>>>>>> 42f8a46e
   /**
    * Returns whether the SAML URL check is enabled or not.
    *
