--- conflicted
+++ resolved
@@ -49,10 +49,7 @@
   'arrayBindingThreshold',
   'gcsUseDownscopedCredential',
   'forceStageBindError',
-<<<<<<< HEAD
-=======
   'includeRetryReason',
->>>>>>> 5dcb8fc5
   'disableQueryContextCache',
 ];
 
@@ -475,10 +472,6 @@
 
   let disableQueryContextCache = false;
   if (Util.exists(options.disableQueryContextCache)) {
-<<<<<<< HEAD
-    
-=======
->>>>>>> 5dcb8fc5
     Errors.checkArgumentValid(Util.isBoolean(options.disableQueryContextCache),
     ErrorCodes.ERR_CONN_CREATE_INVALID_DISABLED_QUERY_CONTEXT_CACHE);
     
@@ -773,8 +766,6 @@
   };
 
   /**
-<<<<<<< HEAD
-=======
    * Returns whether the Retry reason is included or not in the retry url
    *    
    * @returns {Boolean}
@@ -784,7 +775,6 @@
   }
 
   /** 
->>>>>>> 5dcb8fc5
    * Returns whether the Query Context Cache is enabled or not by the configuration
    *
    * @returns {Boolean}
