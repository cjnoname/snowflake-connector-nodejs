/*
 * Copyright (c) 2015-2021 Snowflake Computing Inc. All rights reserved.
 */

const os = require('os');
const url = require('url');
const Util = require('../util');
const Errors = require('../errors');
const ErrorCodes = Errors.codes;
const NativeTypes = require('./result/data_types').NativeTypes;
const GlobalConfig = require('../global_config');
const authenticationTypes = require('../authentication/authentication').authenticationTypes;
const levenshtein = require('fastest-levenshtein');
const RowMode = require('./../constants/row_mode');
const WAIT_FOR_BROWSER_ACTION_TIMEOUT = 120000;
const DEFAULT_PARAMS =
[
  'account',
  'application',
  'region',
  'host',
  'accessUrl',
  'username',
  'password',
  'authenticator',
  'proxyHost',
  'proxyPort',
  'serviceName',
  'privateKey',
  'privateKeyPath',
  'privateKeyPass',
  'token',
  'warehouse',
  'database',
  'schema',
  'role',
  'rowMode',
  'streamResult',
  'fetchAsString',
  'clientSessionKeepAlive',
  'clientSessionKeepAliveHeartbeatFrequency',
  'jsTreatIntegerAsBigInt',
  'sessionToken',
  'masterToken',
  'sessionTokenExpirationTime',
  'masterTokenExpirationTime',
  'agentClass',
  'validateDefaultParameters',
  'arrayBindingThreshold',
  'gcsUseDownscopedCredential',
  'forceStageBindError',
  'includeRetryReason',
  'disableQueryContextCache',
  'retryTimeout',
<<<<<<< HEAD
  'clientStoreTemporaryCredential',
=======
  'forceGCPUseDownscopedCredential'
>>>>>>> 983b6236
];
const Logger = require('../logger');

function consolidateHostAndAccount(options) {
  let dotPos = -1;
  let realAccount = undefined;
  let realRegion = undefined;

  if (Util.exists(options.region)) {
    Errors.checkArgumentValid(Util.isCorrectSubdomain(options.region), ErrorCodes.ERR_CONN_CREATE_INVALID_REGION_REGEX);
    realRegion = options.region;
  }

  if (Util.exists(options.account)) {
    Errors.checkArgumentValid(Util.isString(options.account), ErrorCodes.ERR_CONN_CREATE_INVALID_ACCOUNT);
    Errors.checkArgumentValid(Util.isCorrectSubdomain(options.account), ErrorCodes.ERR_CONN_CREATE_INVALID_ACCOUNT_REGEX);
    dotPos = options.account.indexOf('.');
    realAccount = options.account;
    if (dotPos > 0) {
      realRegion = realAccount.substring(dotPos + 1);
      realAccount = realAccount.substring(0, dotPos);
    }
    if (!Util.exists(options.host)) {
      options.host = Util.constructHostname(realRegion, realAccount);
    }
  }

  if (!Util.isString(options.accessUrl) || !Util.exists(options.accessUrl)) {
    if (options.region === 'us-west-2') {
      options.region = '';
    }
    if (Util.exists(options.host)) {
      options.accessUrl = Util.format('https://%s', options.host);
    } else if (dotPos < 0 && Util.isString(options.region) && options.region.length > 0) {
      options.accessUrl = Util.format('https://%s.%s.snowflakecomputing.com', options.account, options.region);
    } else {
      options.accessUrl = Util.format('https://%s.snowflakecomputing.com', options.account);
    }
  } else if (!Util.exists(options.account)) {
    try {
      const parsedUrl = url.parse(options.accessUrl);
      Errors.checkArgumentValid(Util.exists(parsedUrl.hostname), ErrorCodes.ERR_CONN_CREATE_INVALID_ACCESS_URL);
      const dotPos = parsedUrl.hostname.indexOf('.');
      if (dotPos > 0) {
        realAccount = parsedUrl.hostname.substring(0, dotPos);
      }
    } catch (e) {
      Errors.checkArgumentValid(
        false, ErrorCodes.ERR_CONN_CREATE_INVALID_ACCESS_URL);
    }
  }
  if (Util.exists(realAccount) && options.accessUrl.endsWith('global.snowflakecomputing.com')) {
    const dashPos = realAccount.indexOf('-');
    if (dashPos > 0) {
      // global URL
      realAccount = realAccount.substring(0, dashPos);
    }
  }
  options.account = realAccount;
  options.region = realRegion;
  // check for missing password
  Errors.checkArgumentExists(Util.exists(options.account), ErrorCodes.ERR_CONN_CREATE_MISSING_ACCOUNT);
}

/**
 * A Connection configuration object that should be available to all stateful
 * objects in the driver.
 *
 * @param {Object} options
 * @param {Boolean} [validateCredentials]
 * @param {Boolean} [qaMode]
 * @param {Object} [clientInfo]
 *
 * @constructor
 */
function ConnectionConfig(options, validateCredentials, qaMode, clientInfo) {
  // if no value is specified for the validate credentials flag, default to true
  if (!Util.exists(validateCredentials)) {
    validateCredentials = true;
  }

  // check for missing options
  Errors.checkArgumentExists(Util.exists(options),
    ErrorCodes.ERR_CONN_CREATE_MISSING_OPTIONS);

  // check for invalid options
  Errors.checkArgumentValid(Util.isObject(options),
    ErrorCodes.ERR_CONN_CREATE_INVALID_OPTIONS);

  // only validate credentials if necessary
  if (validateCredentials) {
    // username is not required for oauth and external browser authenticators
    if (!Util.exists(options.authenticator) ||
      (options.authenticator !== authenticationTypes.OAUTH_AUTHENTICATOR &&
      options.authenticator !== authenticationTypes.EXTERNAL_BROWSER_AUTHENTICATOR)) {
      // check for missing username
      Errors.checkArgumentExists(Util.exists(options.username),
        ErrorCodes.ERR_CONN_CREATE_MISSING_USERNAME);
    }

    if (Util.exists(options.username)) {
      // check for invalid username
      Errors.checkArgumentValid(Util.isString(options.username),
        ErrorCodes.ERR_CONN_CREATE_INVALID_USERNAME);
    }

    // password is only required for default authenticator
    if (!Util.exists(options.authenticator) ||
      options.authenticator === authenticationTypes.DEFAULT_AUTHENTICATOR) {
      // check for missing password
      Errors.checkArgumentExists(Util.exists(options.password),
        ErrorCodes.ERR_CONN_CREATE_MISSING_PASSWORD);

      // check for invalid password
      Errors.checkArgumentValid(Util.isString(options.password),
        ErrorCodes.ERR_CONN_CREATE_INVALID_PASSWORD);
    }

    consolidateHostAndAccount(options);
  }

  // check for missing accessUrl
  Errors.checkArgumentExists(Util.exists(options.accessUrl),
    ErrorCodes.ERR_CONN_CREATE_MISSING_ACCESS_URL);

  // check for invalid accessUrl
  Errors.checkArgumentValid(Util.isString(options.accessUrl),
    ErrorCodes.ERR_CONN_CREATE_INVALID_ACCESS_URL);

  const proxyHost = options.proxyHost;
  const proxyPort = options.proxyPort;
  const proxyUser = options.proxyUser;
  const proxyPassword = options.proxyPassword;
  const proxyProtocol = options.proxyProtocol || 'http';
  const noProxy = options.noProxy;

  // if we're running in node and some proxy information is specified
  let proxy;
  if (Util.isNode() && (Util.exists(proxyHost) || Util.exists(proxyPort))) {
    // check for missing proxyHost
    Errors.checkArgumentExists(Util.exists(proxyHost),
      ErrorCodes.ERR_CONN_CREATE_MISSING_PROXY_HOST);

    // check for invalid proxyHost
    Errors.checkArgumentValid(Util.isString(proxyHost),
      ErrorCodes.ERR_CONN_CREATE_INVALID_PROXY_HOST);

    // check for missing proxyPort
    Errors.checkArgumentExists(Util.exists(proxyPort),
      ErrorCodes.ERR_CONN_CREATE_MISSING_PROXY_PORT);

    // check for invalid proxyPort
    Errors.checkArgumentValid(Util.isNumber(proxyPort),
      ErrorCodes.ERR_CONN_CREATE_INVALID_PROXY_PORT);

    if (Util.exists(noProxy)) {
      // check for invalid noProxy
      Errors.checkArgumentValid(Util.isString(noProxy),
        ErrorCodes.ERR_CONN_CREATE_INVALID_NO_PROXY);
    }

    if (Util.exists(proxyUser) || Util.exists(proxyPassword)) {
      // check for missing proxyUser
      Errors.checkArgumentExists(Util.exists(proxyUser),
        ErrorCodes.ERR_CONN_CREATE_MISSING_PROXY_USER);

      // check for invalid proxyUser
      Errors.checkArgumentValid(Util.isString(proxyUser),
        ErrorCodes.ERR_CONN_CREATE_INVALID_PROXY_USER);

      // check for missing proxyPassword
      Errors.checkArgumentExists(Util.exists(proxyPassword),
        ErrorCodes.ERR_CONN_CREATE_MISSING_PROXY_PASS);

      // check for invalid proxyPassword
      Errors.checkArgumentValid(Util.isString(proxyPassword),
        ErrorCodes.ERR_CONN_CREATE_INVALID_PROXY_PASS);

      proxy =
      {
        host: proxyHost,
        port: proxyPort,
        user: proxyUser,
        password: proxyPassword,
        protocol: proxyProtocol,
        noProxy: noProxy
      };
    } else {
      proxy =
      {
        host: proxyHost,
        port: proxyPort,
        protocol: proxyProtocol,
        noProxy: noProxy
      };
    }
  }

  const serviceName = options.serviceName;
  let authenticator = options.authenticator;

  // if no value is specified for authenticator, default to Snowflake
  if (!Util.exists(authenticator)) {
    authenticator = authenticationTypes.DEFAULT_AUTHENTICATOR;
  } else {
    authenticator = authenticator.toUpperCase();
  }

  let browserActionTimeout = options.browserActionTimeout;
  if (Util.exists(options.browserActionTimeout)) {
    Errors.checkArgumentValid(Util.number.isPositiveInteger(browserActionTimeout),
      ErrorCodes.ERR_CONN_CREATE_INVALID_BROWSER_TIMEOUT);
  } else {
    browserActionTimeout = WAIT_FOR_BROWSER_ACTION_TIMEOUT;
  }

  const privateKey = options.privateKey;
  if (Util.exists(options.privateKey)) {
    Errors.checkArgumentValid((Util.isString(privateKey) && Util.isPrivateKey(privateKey)),
      ErrorCodes.ERR_CONN_CREATE_INVALID_PRIVATE_KEY);
  }

  const privateKeyPath = options.privateKeyPath;
  if (Util.exists(options.privateKeyPath)) {
    Errors.checkArgumentValid(Util.isString(privateKeyPath),
      ErrorCodes.ERR_CONN_CREATE_INVALID_PRIVATE_KEY_PATH);
  }

  const privateKeyPass = options.privateKeyPass;
  if (Util.exists(options.privateKeyPass)) {
    Errors.checkArgumentValid(Util.isString(privateKeyPass),
      ErrorCodes.ERR_CONN_CREATE_INVALID_PRIVATE_KEY_PASS);
  }

  const token = options.token;
  if (Util.exists(options.token)) {
    Errors.checkArgumentValid(Util.isString(token),
      ErrorCodes.ERR_CONN_CREATE_INVALID_OAUTH_TOKEN);
  }

  const warehouse = options.warehouse;
  const database = options.database;
  const schema = options.schema;
  const role = options.role;

  // check for invalid warehouse
  if (Util.exists(warehouse)) {
    Errors.checkArgumentValid(Util.isString(warehouse),
      ErrorCodes.ERR_CONN_CREATE_INVALID_WAREHOUSE);
  }

  // check for invalid database
  if (Util.exists(database)) {
    Errors.checkArgumentValid(Util.isString(database),
      ErrorCodes.ERR_CONN_CREATE_INVALID_DATABASE);
  }

  // check for invalid schema
  if (Util.exists(schema)) {
    Errors.checkArgumentValid(Util.isString(schema),
      ErrorCodes.ERR_CONN_CREATE_INVALID_SCHEMA);
  }

  // check for invalid role
  if (Util.exists(role)) {
    Errors.checkArgumentValid(Util.isString(role),
      ErrorCodes.ERR_CONN_CREATE_INVALID_ROLE);
  }

  // check for invalid streamResult
  const streamResult = options.streamResult;
  if (Util.exists(streamResult)) {
    Errors.checkArgumentValid(Util.isBoolean(streamResult),
      ErrorCodes.ERR_CONN_CREATE_INVALID_STREAM_RESULT);
  }

  // check for invalid fetchAsString
  const fetchAsString = options.fetchAsString;
  if (Util.exists(fetchAsString)) {
    // check that the value is an array
    Errors.checkArgumentValid(Util.isArray(fetchAsString),
      ErrorCodes.ERR_CONN_CREATE_INVALID_FETCH_AS_STRING);

    // check that all the array elements are valid
    const invalidValueIndex = NativeTypes.findInvalidValue(fetchAsString);
    Errors.checkArgumentValid(invalidValueIndex === -1,
      ErrorCodes.ERR_CONN_CREATE_INVALID_FETCH_AS_STRING_VALUES,
      JSON.stringify(fetchAsString[invalidValueIndex]));
  }
  // Row mode is optional, can be undefined
  const rowMode = options.rowMode;
  if (Util.exists(rowMode)) {
    RowMode.checkRowModeValid(rowMode);
  }

  // check for invalid clientSessionKeepAlive
  const clientSessionKeepAlive = options.clientSessionKeepAlive;
  if (Util.exists(clientSessionKeepAlive)) {
    Errors.checkArgumentValid(Util.isBoolean(clientSessionKeepAlive),
      ErrorCodes.ERR_CONN_CREATE_INVALID_KEEP_ALIVE);
  }

  // check for invalid clientSessionKeepAliveHeartbeatFrequency
  let clientSessionKeepAliveHeartbeatFrequency = options.clientSessionKeepAliveHeartbeatFrequency;
  if (Util.exists(clientSessionKeepAliveHeartbeatFrequency)) {
    Errors.checkArgumentValid(Util.isNumber(clientSessionKeepAliveHeartbeatFrequency),
      ErrorCodes.ERR_CONN_CREATE_INVALID_KEEP_ALIVE_HEARTBEAT_FREQ);
    clientSessionKeepAliveHeartbeatFrequency =
      Util.validateClientSessionKeepAliveHeartbeatFrequency(clientSessionKeepAliveHeartbeatFrequency, 14400);
  }

  const jsTreatIntegerAsBigInt = options.jsTreatIntegerAsBigInt;
  if (Util.exists(jsTreatIntegerAsBigInt)) {
    Errors.checkArgumentValid(Util.isBoolean(jsTreatIntegerAsBigInt),
      ErrorCodes.ERR_CONN_CREATE_INVALID_TREAT_INTEGER_AS_BIGINT);
  }

  const gcsUseDownscopedCredential = options.gcsUseDownscopedCredential;
  if (Util.exists(gcsUseDownscopedCredential)) {
    Errors.checkArgumentValid(Util.isBoolean(gcsUseDownscopedCredential),
      ErrorCodes.ERR_CONN_CREATE_INVALID_GCS_USE_DOWNSCOPED_CREDENTIAL);
  }

  const clientConfigFile = options.clientConfigFile;
  if (Util.exists(clientConfigFile)) {
    Errors.checkArgumentValid(Util.isString(clientConfigFile), ErrorCodes.ERR_CONN_CREATE_INVALID_CLIENT_CONFIG_FILE);
  }

  // remember if we're in qa mode
  this._qaMode = qaMode;

  // if a client-info argument is specified, validate it
  const clientType = 'JavaScript';
  let clientName;
  let clientVersion;
  let clientEnvironment;
  if (Util.exists(clientInfo)) {
    Errors.assertInternal(Util.isObject(clientInfo));
    Errors.assertInternal(Util.isString(clientInfo.version));
    Errors.assertInternal(Util.isObject(clientInfo.environment));

    clientName = clientInfo.name;
    clientVersion = clientInfo.version;
    clientEnvironment = clientInfo.environment;
    clientEnvironment.OS = os.platform();
    clientEnvironment.OS_VERSION = os.release();
    clientEnvironment.OCSP_MODE = GlobalConfig.getOcspMode();
  }

  const clientApplication = options.application;
  if (Util.exists(clientApplication)) {
    Errors.checkArgumentValid(Util.isString(clientApplication),
      ErrorCodes.ERR_CONN_CREATE_INVALID_APPLICATION);

    const APPLICATION_PATTERN = new RegExp(String.raw`^[A-Za-z]([A-Za-z0-9.\-_]){1,50}$`,
      'gi');

    Errors.checkArgumentValid(APPLICATION_PATTERN.test(clientApplication),
      ErrorCodes.ERR_CONN_CREATE_INVALID_APPLICATION);
  }

  let validateDefaultParameters = false;
  if (Util.exists(options.validateDefaultParameters)) {
    // check for invalid validateDefaultParameters
    Errors.checkArgumentValid(Util.isBoolean(options.validateDefaultParameters),
      ErrorCodes.ERR_CONN_CREATE_INVALID_VALIDATE_DEFAULT_PARAMETERS);

    validateDefaultParameters = options.validateDefaultParameters;
  }

  let bindThreshold = null;
  if (Util.exists(options.arrayBindingThreshold)) {
    // check for invalid arrayBindingThreshold
    Errors.checkArgumentValid(Util.isNumber(options.arrayBindingThreshold),
      ErrorCodes.ERR_CONN_CREATE_INVALID_ARRAY_BINDING_THRESHOLD);

    bindThreshold = options.arrayBindingThreshold;
  }

  let forceStageBindError = null;
  if (Util.exists(options.forceStageBindError)) {
    // check for invalid forceStageBindError
    Errors.checkArgumentValid(Util.isNumber(options.forceStageBindError),
      ErrorCodes.ERR_CONN_CREATE_INVALID_FORCE_STAGE_BIND_ERROR);

    forceStageBindError = options.forceStageBindError;
  }

  let disableQueryContextCache = false;
  if (Util.exists(options.disableQueryContextCache)) {
    Errors.checkArgumentValid(Util.isBoolean(options.disableQueryContextCache),
      ErrorCodes.ERR_CONN_CREATE_INVALID_DISABLED_QUERY_CONTEXT_CACHE);

    disableQueryContextCache = options.disableQueryContextCache;
  }

  let retryTimeout = 300;
  if (Util.exists(options.retryTimeout)) {
    Errors.checkArgumentValid(Util.isNumber(options.retryTimeout),
      ErrorCodes.ERR_CONN_CREATE_INVALID_MAX_RETRY_TIMEOUT);

    retryTimeout = options.retryTimeout !== 0 ? Math.max(retryTimeout, options.retryTimeout) : 0;
  }

  if (validateDefaultParameters) {
    for (const [key] of Object.entries(options)) {
      if (!DEFAULT_PARAMS.includes(key)) {
        const result = levenshtein.closest(key, DEFAULT_PARAMS);
        Logger.getInstance().error(`'${key}' is an unknown connection parameter. Did you mean '${result}'?`);
      }
    }
  }

  let includeRetryReason = true;
  if (Util.exists(options.includeRetryReason)) {
    Errors.checkArgumentValid(Util.isBoolean(options.includeRetryReason),
      ErrorCodes.ERR_CONN_CREATE_INVALID_INCLUDE_RETRY_REASON);

    includeRetryReason = options.includeRetryReason;
  }

  let clientStoreTemporaryCredential = true;
  if (Util.exists(options.clientStoreTemporaryCredential)) {
    Errors.checkArgumentValid(Util.isBoolean(options.clientStoreTemporaryCredential),
      ErrorCodes.ERR_CONN_CREATE_INVALID_CLIENT_STORE_TEMPORARY_CREDENTIAL);
      
    clientStoreTemporaryCredential = options.clientStoreTemporaryCredential;
  }
  
  let disableConsoleLogin = true;
  if (Util.exists(options.disableConsoleLogin)) {
    Errors.checkArgumentValid(Util.isBoolean(options.disableConsoleLogin),
      ErrorCodes.ERR_CONN_CREATE_INVALID_DISABLE_CONSOLE_LOGIN);

    disableConsoleLogin = options.disableConsoleLogin;
  }

  if (Util.exists(options.forceGCPUseDownscopedCredential)) {
    Errors.checkArgumentValid(Util.isBoolean(options.forceGCPUseDownscopedCredential),
      ErrorCodes.ERR_CONN_CREATE_INVALID_FORCE_GCP_USE_DOWNSCOPED_CREDENTIAL);

    process.env.SNOWFLAKE_FORCE_GCP_USE_DOWNSCOPED_CREDENTIAL = options.forceGCPUseDownscopedCredential;
  } else {
    process.env.SNOWFLAKE_FORCE_GCP_USE_DOWNSCOPED_CREDENTIAL = false;
  }

  /**
   * Returns an object that contains information about the proxy hostname, port,
   * etc. for when http requests are made.
   *
   * @returns {Object}
   */
  this.getProxy = function () {
    return proxy;
  };

  /**
   * Returns the warehouse to automatically use once a connection has been
   * established.
   *
   * @returns {String}
   */
  this.getWarehouse = function () {
    return warehouse;
  };

  /**
   * Returns the database to automatically use once a connection has been
   * established.
   *
   * @returns {String}
   */
  this.getDatabase = function () {
    return database;
  };

  /**
   * Returns the schema to automatically use once a connection has been
   * established.
   *
   * @returns {String}
   */
  this.getSchema = function () {
    return schema;
  };

  /**
   * Returns the role to automatically use once a connection has been
   * established.
   *
   * @returns {String}
   */
  this.getRole = function () {
    return role;
  };

  /**
   * Returns the service name.
   *
   * @returns {String}
   */
  this.getServiceName = function () {
    return serviceName;
  };

  /**
   * Returns the authenticator to use for establishing a connection.
   *
   * @returns {String}
   */
  this.getAuthenticator = function () {
    return authenticator;
  };

  /**
   * Returns the timeout in millis used for authentication by external browser.
   *
   * @returns {String}
   */
  this.getBrowserActionTimeout = function () {
    return browserActionTimeout;
  };

  /**
   * Returns the private key string.
   *
   * @returns {String}
   */
  this.getPrivateKey = function () {
    return privateKey;
  };

  /**
   * Returns the private key file location.
   *
   * @returns {String}
   */
  this.getPrivateKeyPath = function () {
    return privateKeyPath;
  };

  /**
   * Returns the private key passphrase.
   *
   * @returns {String}
   */
  this.getPrivateKeyPass = function () {
    return privateKeyPass;
  };

  /**
   * Returns the OAuth token.
   *
   * @returns {String}
   */
  this.getToken = function () {
    return token;
  };

  /**
   * Returns the streamResult flag.
   *
   * @returns {boolean}
   */
  this.getStreamResult = function () {
    return streamResult;
  };

  /**
   * Returns the fetchAsString array.
   *
   * @returns {String[]}
   */
  this.getFetchAsString = function () {
    return fetchAsString;
  };

  /**
   * Returns the rowMode string value ('array', 'object' or 'object_with_renamed_duplicated_columns'). Could be null or undefined.
   *
   * @returns  {String}
   */
  this.getRowMode = function () {
    return rowMode;
  };

  /**
   * Returns the client type.
   *
   * @returns {String}
   */
  this.getClientType = function () {
    return clientType;
  };

  /**
   * Returns the client name.
   *
   * @returns {String}
   */
  this.getClientName = function () {
    return clientName;
  };

  /**
   * Returns the client version.
   *
   * @returns {String}
   */
  this.getClientVersion = function () {
    return clientVersion;
  };

  /**
   * Returns the client application.
   *
   * @returns {String}
   */
  this.getClientApplication = function () {
    return clientApplication;
  };

  /**
   * Returns a JSON object containing version information for all the various
   * components of the runtime, e.g. node, v8, openssl, etc.
   *
   * @returns {Object}
   */
  this.getClientEnvironment = function () {
    return clientEnvironment;
  };

  /**
   * Returns the client session keep alive setting.
   *
   * @returns {String}
   */
  this.getClientSessionKeepAlive = function () {
    return clientSessionKeepAlive;
  };

  /**
   * Returns the client session keep alive heartbeat frequency setting.
   *
   * @returns {String}
   */
  this.getClientSessionKeepAliveHeartbeatFrequency = function () {
    return clientSessionKeepAliveHeartbeatFrequency;
  };

  /**
   * Returns the client treat integer as setting
   *
   * @returns {String}
   */
  this.getJsTreatIntegerAsBigInt = function () {
    return jsTreatIntegerAsBigInt;
  };

  /**
   * Returns the setting for the GCS_USE_DOWNSCOPED_CREDENTIAL session parameter
   *
   * @returns {String}
   */
  this.getGcsUseDownscopedCredential = function () {
    return gcsUseDownscopedCredential;
  };

  /**
   * Returns the bind threshold 
   *
   * @returns {string}
   */
  this.getbindThreshold = function () {
    return bindThreshold;
  };

  /**
   * Returns the force stage bind error
   *
   * @returns {string}
   */
  this.getForceStageBindError = function () {
    return forceStageBindError;
  };

  /**
   * Returns whether the Retry reason is included or not in the retry url
   *
   * @returns {Boolean}
   */
  this.getIncludeRetryReason = function () {
    return includeRetryReason;
  };

  /**
   * Returns whether the Query Context Cache is enabled or not by the configuration
   *
   * @returns {Boolean}
   */
  this.getDisableQueryContextCache = function () {
    return disableQueryContextCache;
  };

  /** 
   * Returns whether the auth token saves on the local machine or not. 
   *
   * @returns {Boolean}
   */
  this.getClientStoreTemporaryCredential = function () {
    return clientStoreTemporaryCredential;
  };

  /**
   * Returns the client config file
   *
   * @returns {String}
   */
  this.getClientConfigFile = function () {
    return clientConfigFile;
  };

  /**
   * Returns the max login timeout
   *
   * @returns {Number}
   */
  this.getRetryTimeout = function () {
    return retryTimeout;
  };

  this.getDisableConsoleLogin = function () {
    return disableConsoleLogin;
  };

  // save config options
  this.username = options.username;
  this.password = options.password;
  this.accessUrl = options.accessUrl;
  this.region = options.region;
  this.account = options.account;
  this.host = options.host;
  this.sessionToken = options.sessionToken;
  this.masterToken = options.masterToken;
  this.masterTokenExpirationTime = options.masterTokenExpirationTime;
  this.sessionTokenExpirationTime = options.sessionTokenExpirationTime;
  this.clientConfigFile = options.clientConfigFile;

  // create the parameters array
  const parameters = createParameters();

  // create a map in which the keys are the parameter names and the values are
  // the corresponding parameters
  const mapParameters = {};
  let index, length, parameter;
  for (index = 0, length = parameters.length; index < length; index++) {
    parameter = parameters[index];
    mapParameters[parameter.name] = parameter;

    // initialize the value to the default
    parameter.value = parameter.defaultValue;
  }

  // for each property in the options object that matches a known parameter name
  let propertyName, propertyValue;
  for (propertyName in options) {
    if (Object.prototype.hasOwnProperty.call(options, propertyName) &&
      Object.prototype.hasOwnProperty.call(mapParameters, propertyName)) {
      // if the parameter matching the property is external and the specified
      // value is valid for the parameter, update the parameter value
      propertyValue = options[propertyName];
      parameter = mapParameters[propertyName];
      if (parameter.external && parameter.validate(propertyValue)) {
        parameter.value = propertyValue;
      }
    }
  }

  // save the parameters map
  this._mapParameters = mapParameters;

  // custom agent class, test only
  this.agentClass = options.agentClass;
}

/**
 * Determines if qa-mode is on.
 *
 * @returns {Boolean}
 */
ConnectionConfig.prototype.isQaMode = function () {
  return this._qaMode;
};

/**
 * Clears all credential-related information.
 */
ConnectionConfig.prototype.clearCredentials = function () {
  // clear the password
  this.password = null;

  // TODO: clear passcode and other credential-related information as well
};

const PARAM_TIMEOUT = 'timeout';
const PARAM_RESULT_PREFETCH = 'resultPrefetch';
const PARAM_RESULT_STREAM_INTERRUPTS = 'resultStreamInterrupts';
const PARAM_RESULT_CHUNK_CACHE_SIZE = 'resultChunkCacheSize';
const PARAM_RESULT_PROCESSING_BATCH_SIZE = 'resultProcessingBatchSize';
const PARAM_RESULT_PROCESSING_BATCH_DURATION = 'resultProcessingBatchDuration';
const PARAM_ROW_STREAM_HIGH_WATER_MARK = 'rowStreamHighWaterMark';
const PARAM_RETRY_LARGE_RESULT_SET_MAX_NUM_RETRIES = 'largeResultSetRetryMaxNumRetries';
const PARAM_RETRY_LARGE_RESULT_SET_MAX_SLEEP_TIME = 'largeResultSetRetryMaxSleepTime';
const PARAM_RETRY_SF_MAX_LOGIN_RETRIES = 'sfRetryMaxLoginRetries';
const PARAM_RETRY_SF_MAX_NUM_RETRIES = 'sfRetryMaxNumRetries';
const PARAM_RETRY_SF_STARTING_SLEEP_TIME = 'sfRetryStartingSleepTime';
const PARAM_RETRY_SF_MAX_SLEEP_TIME = 'sfRetryMaxSleepTime';

/**
 * Creates the list of known parameters. If a parameter is marked as external,
 * its value can be overridden by adding the appropriate name-value mapping to
 * the ConnectionConfig options.
 *
 * @returns {Object[]}
 */
function createParameters() {
  const isNonNegativeInteger = Util.number.isNonNegativeInteger.bind(Util.number);
  const isPositiveInteger = Util.number.isPositiveInteger.bind(Util.number);
  const isNonNegativeNumber = Util.number.isNonNegative.bind(Util.number);

  return [
    {
      name: PARAM_TIMEOUT,
      defaultValue: 90 * 1000,
      external: true,
      validate: isPositiveInteger
    },
    {
      name: PARAM_RESULT_PREFETCH,
      defaultValue: 2,
      external: true,
      validate: isPositiveInteger
    },
    {
      name: PARAM_RESULT_STREAM_INTERRUPTS,
      defaultValue: 3,
      validate: isPositiveInteger
    },
    // for now we set chunk cache size to 1, which is same as 
    // disabling the chunk cache. Otherwise, cache will explode
    // memory when fetching large result set 
    {
      name: PARAM_RESULT_CHUNK_CACHE_SIZE,
      defaultValue: 1,
      validate: isPositiveInteger
    },
    {
      name: PARAM_RESULT_PROCESSING_BATCH_SIZE,
      defaultValue: 1000,
      validate: isPositiveInteger
    },
    {
      name: PARAM_RESULT_PROCESSING_BATCH_DURATION,
      defaultValue: 100,
      validate: isPositiveInteger
    },
    {
      name: PARAM_ROW_STREAM_HIGH_WATER_MARK,
      defaultValue: 10,
      validate: isPositiveInteger
    },
    {
      name: PARAM_RETRY_LARGE_RESULT_SET_MAX_NUM_RETRIES,
      defaultValue: 10,
      validate: isNonNegativeInteger
    },
    {
      name: PARAM_RETRY_LARGE_RESULT_SET_MAX_SLEEP_TIME,
      defaultValue: 16,
      validate: isNonNegativeInteger
    },
    {
      name: PARAM_RETRY_SF_MAX_LOGIN_RETRIES,
      defaultValue: 7,
      external: true,
      validate: isNonNegativeInteger
    },
    {
      name: PARAM_RETRY_SF_MAX_NUM_RETRIES,
      defaultValue: 1000,
      validate: isNonNegativeInteger
    },
    {
      name: PARAM_RETRY_SF_STARTING_SLEEP_TIME,
      defaultValue: 1,
      validate: isNonNegativeNumber
    },
    {
      name: PARAM_RETRY_SF_MAX_SLEEP_TIME,
      defaultValue: 16,
      validate: isNonNegativeNumber
    },
  ];
}

ConnectionConfig.prototype.getTimeout = function () {
  return this._getParameterValue(PARAM_TIMEOUT);
};

ConnectionConfig.prototype.getResultPrefetch = function () {
  return this._getParameterValue(PARAM_RESULT_PREFETCH);
};

ConnectionConfig.prototype.getResultStreamInterrupts = function () {
  return this._getParameterValue(PARAM_RESULT_STREAM_INTERRUPTS);
};

ConnectionConfig.prototype.getResultChunkCacheSize = function () {
  return this._getParameterValue(PARAM_RESULT_CHUNK_CACHE_SIZE);
};

ConnectionConfig.prototype.getResultProcessingBatchSize = function () {
  return this._getParameterValue(PARAM_RESULT_PROCESSING_BATCH_SIZE);
};

ConnectionConfig.prototype.getResultProcessingBatchDuration = function () {
  return this._getParameterValue(PARAM_RESULT_PROCESSING_BATCH_DURATION);
};

ConnectionConfig.prototype.getRowStreamHighWaterMark = function () {
  return this._getParameterValue(PARAM_ROW_STREAM_HIGH_WATER_MARK);
};

ConnectionConfig.prototype.getRetryLargeResultSetMaxNumRetries = function () {
  return this._getParameterValue(PARAM_RETRY_LARGE_RESULT_SET_MAX_NUM_RETRIES);
};

ConnectionConfig.prototype.getRetryLargeResultSetMaxSleepTime = function () {
  return this._getParameterValue(PARAM_RETRY_LARGE_RESULT_SET_MAX_SLEEP_TIME);
};

ConnectionConfig.prototype.getRetrySfMaxNumRetries = function () {
  return this._getParameterValue(PARAM_RETRY_SF_MAX_NUM_RETRIES);
};

ConnectionConfig.prototype.getRetrySfMaxLoginRetries = function () {
  return this._getParameterValue(PARAM_RETRY_SF_MAX_LOGIN_RETRIES);
};

ConnectionConfig.prototype.getRetrySfStartingSleepTime = function () {
  return this._getParameterValue(PARAM_RETRY_SF_STARTING_SLEEP_TIME);
};

ConnectionConfig.prototype.getRetrySfMaxSleepTime = function () {
  return this._getParameterValue(PARAM_RETRY_SF_MAX_SLEEP_TIME);
};

/**
 * Returns the value of a given connection config parameter.
 *
 * @param parameterName
 *
 * @returns {Object}
 * @private
 */
ConnectionConfig.prototype._getParameterValue = function (parameterName) {
  const parameter = this._mapParameters[parameterName];
  return parameter ? parameter.value : undefined;
};

module.exports = ConnectionConfig;<|MERGE_RESOLUTION|>--- conflicted
+++ resolved
@@ -52,11 +52,8 @@
   'includeRetryReason',
   'disableQueryContextCache',
   'retryTimeout',
-<<<<<<< HEAD
   'clientStoreTemporaryCredential',
-=======
   'forceGCPUseDownscopedCredential'
->>>>>>> 983b6236
 ];
 const Logger = require('../logger');
 
