--- conflicted
+++ resolved
@@ -1351,15 +1351,10 @@
     json.queryContextDTO = statementContext.services.sf.getQueryContextDTO();
   }
 
-<<<<<<< HEAD
-  console.log(headers);
-  console.log(json);
-=======
   // include the asyncExec flag if a value was specified
   if (Util.exists(statementContext.asyncExec)) {
     json.asyncExec = statementContext.asyncExec;
   }
->>>>>>> 49c7b136
 
   // use the snowflake service to issue the request
   sendSfRequest(statementContext,
