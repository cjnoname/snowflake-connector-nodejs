--- conflicted
+++ resolved
@@ -12,29 +12,6 @@
 const SCHEMA_NAME = connOption.valid.schema;
 const WAREHOUSE_NAME = connOption.valid.warehouse;
 
-<<<<<<< HEAD
-//describe('Test Concurrent Execution', function ()
-//{
-//  var connection;
-//  var createTable = 'create or replace table testTbl(colA string, colB number, colC date, colD time, colE TIMESTAMP_NTZ, colF TIMESTAMP_TZ)';
-//  var insertWithQmark = 'insert into testTbl values(?, ?, ?, ?, ?, ?)';
-
-//  before(function (done)
-//  {
-//    connection = testUtil.createConnection();
-//    testUtil.connect(connection, function ()
-//    {
-//      connection.execute({
-//        sqlText: createTable,
-//        complete: function (err)
-//        {
-//          testUtil.checkError(err);
-//          done();
-//        }
-//      });
-//    });
-//  });
-=======
 describe('Test Array Bind', function ()
 {
   this.timeout(300000);
@@ -66,35 +43,12 @@
       });
     });
   });
->>>>>>> 2af8e731
-
-//  after(function (done)
-//  {
-//    testUtil.destroyConnection(connection, done);
-//  });
-
-<<<<<<< HEAD
-//  it('testArrayBind', function (done)
-//  {
-//	var arrBind = [];
-//	var count = 1000;
-//	for(var i = 0; i<count; i++)
-//	{
-//		arrBind.push(['string'+i, i, "2020-05-11", "12:35:41.3333333", "2022-04-01 23:59:59", "2022-07-08 12:05:30.9999999"]);
-//	}
-	
-//	var insertStatement = connection.execute({
-//		sqlText: insertWithQmark,
-//		binds: arrBind,
-//		complete: function (err, stmt) {
-//			testUtil.checkError(err);
-//			assert.strictEqual(stmt.getNumUpdatedRows(), count);
-//            done();
-//		}
-//	});
-//  });
-//});
-=======
+
+  after(function (done)
+  {
+    testUtil.destroyConnection(connection, done);
+  });
+
   it('testArrayBind', function (done)
   {
     var NABData;
@@ -473,5 +427,4 @@
       done
     );
   });
-});
->>>>>>> 2af8e731
+});