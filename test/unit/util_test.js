/*
 * Copyright (c) 2015 Snowflake Computing Inc. All rights reserved.
 */

var Util = require('./../../lib/util');
var assert = require('assert');

describe('Util', function () {
  it('Util.isFunction()', function () {
    // positive tests
    assert.ok(Util.isFunction(function () {
    }));
    assert.ok(Util.isFunction(new Function()));

    // negative tests
    assert.ok(!Util.isFunction(null));
    assert.ok(!Util.isFunction(undefined));
    assert.ok(!Util.isFunction(0));
    assert.ok(!Util.isFunction(1));
    assert.ok(!Util.isFunction(''));
    assert.ok(!Util.isFunction('foo'));
    assert.ok(!Util.isFunction(new Date()));
    assert.ok(!Util.isFunction({}));
    assert.ok(!Util.isFunction(new Object()));
  });

  it('Util.isObject()', function () {
    // positive tests
    assert.ok(Util.isObject({}));
    assert.ok(Util.isObject(new Object()));

    // negative tests
    assert.ok(!Util.isObject(null));
    assert.ok(!Util.isObject(undefined));
    assert.ok(!Util.isObject(0));
    assert.ok(!Util.isObject(1));
    assert.ok(!Util.isObject(''));
    assert.ok(!Util.isObject('foo'));
    assert.ok(!Util.isObject(new Date()));
    assert.ok(!Util.isObject(function () {
    }));
    assert.ok(!Util.isObject(new Function()));
  });

  it('Util.isDate()', function () {
    // positive tests
    assert.ok(Util.isDate(new Date()));

    // negative tests
    assert.ok(!Util.isDate({}));
    assert.ok(!Util.isDate(new Object()));
    assert.ok(!Util.isDate(null));
    assert.ok(!Util.isDate(undefined));
    assert.ok(!Util.isDate(0));
    assert.ok(!Util.isDate(1));
    assert.ok(!Util.isDate(''));
    assert.ok(!Util.isDate('foo'));
    assert.ok(!Util.isDate(function () {
    }));
    assert.ok(!Util.isDate(new Function()));
  });

  it('isArray()', function () {
    // positive tests
    assert.ok(Util.isArray([]));
    assert.ok(Util.isArray([1]));
    assert.ok(Util.isArray(new Array()));

    // negative tests
    assert.ok(!Util.isArray(null));
    assert.ok(!Util.isArray(undefined));
    assert.ok(!Util.isArray(0));
    assert.ok(!Util.isArray(1));
    assert.ok(!Util.isArray(''));
    assert.ok(!Util.isArray('foo'));
    assert.ok(!Util.isArray(new Date()));
    assert.ok(!Util.isArray({}));
    assert.ok(!Util.isArray(new Object()));
    assert.ok(!Util.isArray(function () {
    }));
    assert.ok(!Util.isArray(new Function()));
  });

  it('Util.isString()', function () {
    // positive tests
    assert.ok(Util.isString(''));
    assert.ok(Util.isString('foo'));
    assert.ok(Util.isString(String()));

    // negative tests
    assert.ok(!Util.isString(null));
    assert.ok(!Util.isString(undefined));
    assert.ok(!Util.isString(0));
    assert.ok(!Util.isString(1));
    assert.ok(!Util.isString(new Date()));
    assert.ok(!Util.isString({}));
    assert.ok(!Util.isString(new Object()));
    assert.ok(!Util.isString(function () {
    }));
    assert.ok(!Util.isString(new Function()));
  });

  it('Util.isBoolean()', function () {
    // positive tests
    assert.ok(Util.isBoolean(true));
    assert.ok(Util.isBoolean(false));

    // negative tests
    assert.ok(!Util.isBoolean(null));
    assert.ok(!Util.isBoolean(undefined));
    assert.ok(!Util.isBoolean(0));
    assert.ok(!Util.isBoolean(1));
    assert.ok(!Util.isBoolean('true'));
    assert.ok(!Util.isBoolean('false'));
    assert.ok(!Util.isBoolean(new Date()));
    assert.ok(!Util.isBoolean({}));
    assert.ok(!Util.isBoolean(new Object()));
    assert.ok(!Util.isBoolean(function () {
    }));
    assert.ok(!Util.isBoolean(new Function()));
  });

  it('Util.isNumber()', function () {
    // positive tests
    assert.ok(Util.isNumber(Number()));
    assert.ok(Util.isNumber(0));
    assert.ok(Util.isNumber(-1));
    assert.ok(Util.isNumber(Number.MAX_VALUE));
    assert.ok(Util.isNumber(Number.MIN_VALUE));
    assert.ok(Util.isNumber(Number.MAX_SAFE_INTEGER));
    assert.ok(Util.isNumber(Number.MIN_SAFE_INTEGER));

    // negative tests
    assert.ok(!Util.isNumber(Number.POSITIVE_INFINITY));
    assert.ok(!Util.isNumber(Number.NEGATIVE_INFINITY));
    assert.ok(!Util.isNumber(Number.NaN));
    assert.ok(!Util.isNumber(null));
    assert.ok(!Util.isNumber(undefined));
    assert.ok(!Util.isNumber(new Date()));
    assert.ok(!Util.isNumber({}));
    assert.ok(!Util.isNumber(new Object()));
    assert.ok(!Util.isNumber(function () {
    }));
    assert.ok(!Util.isNumber(new Function()));
  });

  it('Util.exists()', function () {
    // positive tests
    assert.ok(Util.exists(0));
    assert.ok(Util.exists(''));
    assert.ok(Util.exists([]));
    assert.ok(Util.exists(new Date()));
    assert.ok(Util.exists({}));
    assert.ok(Util.exists(new Object()));
    assert.ok(Util.exists(function () {
    }));
    assert.ok(Util.exists(new Function()));

    // negative tests
    assert.ok(!Util.exists(null));
    assert.ok(!Util.exists(undefined));
  });

  it('Util.string.isNotNullOrEmpty()', function () {
    // positive tests
    assert.ok(Util.string.isNotNullOrEmpty('foo'));

    // negative tests
    assert.ok(!Util.string.isNotNullOrEmpty(null));
    assert.ok(!Util.string.isNotNullOrEmpty(undefined));
    assert.ok(!Util.string.isNotNullOrEmpty(''));
    assert.ok(!Util.string.isNotNullOrEmpty(0));
    assert.ok(!Util.string.isNotNullOrEmpty([]));
    assert.ok(!Util.string.isNotNullOrEmpty(new Date()));
    assert.ok(!Util.string.isNotNullOrEmpty({}));
    assert.ok(!Util.string.isNotNullOrEmpty(new Object()));
  });

  it('Util.string.compareVersions()', function () {
    var testCases = [];

    // '' and '0' are the same
    testCases.push(
      {
        version1: '',
        version2: '',
        result: 0
      },
      {
        version1: '',
        version2: '0',
        result: 0
      },
      {
        version1: '0',
        version2: '',
        result: 0
      });

    testCases.push(
      {
        version1: '0.0.1',
        version2: '0.1.0',
        result: -1
      },
      {
        version1: '0.0.1',
        version2: '0.1',
        result: -1
      },
      {
        version1: '0.1.0',
        version2: '0.0.1',
        result: 1
      },
      {
        version1: '1.1.0',
        version2: '0.1.1',
        result: 1
      },
      {
        version1: '1.1.0',
        version2: '0.1.1',
        result: 1
      },
      {
        version1: '0.1',
        version2: '0.1.0',
        result: 0
      },
      {
        version1: '5.10.0',
        version2: '6.0.0',
        result: -1
      });

    // if one or both inputs are invalid versions, return NaN
    testCases.push(
      {
        version1: '',
        version2: 0,
        result: NaN
      },
      {
        version1: 0,
        version2: '',
        result: NaN
      },
      {
        version1: 1,
        version2: 1,
        result: NaN
      },
      {
        version1: 1,
        version2: 2,
        result: NaN
      },
      {
        version1: {},
        version2: false,
        result: NaN
      },
      {
        version1: 'foo',
        version2: '1',
        result: NaN
      },
      {
        version1: '1',
        version2: 'foo',
        result: NaN
      },
      {
        version1: 'foo',
        version2: 'foo',
        result: NaN
      });

    var testCase, actual, expected;
    for (var index = 0, length = testCases.length; index < length; index++) {
      testCase = testCases[index];
      actual =
        Util.string.compareVersions(testCase.version1, testCase.version2);
      expected = testCase.result;

      assert.ok(isNaN(actual) && isNaN(expected) ? true : (actual === expected),
        'index = ' + index +
        ', version1 = ' + testCase.version1 +
        ', version2 = ' + testCase.version2);
    }
  });

  it('Util.number.isPositive()', function () {
    // positive tests
    assert.ok(Util.number.isPositive(1));
    assert.ok(Util.number.isPositive(1.1));
    assert.ok(Util.number.isPositive(100));
    assert.ok(Util.number.isPositive(Number.MIN_VALUE));
    assert.ok(Util.number.isPositive(Number.MAX_SAFE_INTEGER));
    assert.ok(Util.number.isPositive(Number.MAX_VALUE));

    // negative tests
    assert.ok(!Util.number.isPositive(0));
    assert.ok(!Util.number.isPositive(-1));
    assert.ok(!Util.number.isPositive(-1.1));
    assert.ok(!Util.number.isPositive(Number.MIN_SAFE_INTEGER));
    assert.ok(!Util.number.isPositive(Number.POSITIVE_INFINITY));
    assert.ok(!Util.number.isPositive(Number.NEGATIVE_INFINITY));
  });

  it('Util.number.isNonNegative()', function () {
    // positive tests
    assert.ok(Util.number.isNonNegative(0));
    assert.ok(Util.number.isNonNegative(1));
    assert.ok(Util.number.isNonNegative(1.1));
    assert.ok(Util.number.isNonNegative(100));
    assert.ok(Util.number.isNonNegative(Number.MIN_VALUE));
    assert.ok(Util.number.isNonNegative(Number.MAX_SAFE_INTEGER));
    assert.ok(Util.number.isNonNegative(Number.MAX_VALUE));

    // negative tests
    assert.ok(!Util.number.isNonNegative(-1));
    assert.ok(!Util.number.isNonNegative(-1.1));
    assert.ok(!Util.number.isNonNegative(Number.MIN_SAFE_INTEGER));
    assert.ok(!Util.number.isNonNegative(Number.POSITIVE_INFINITY));
    assert.ok(!Util.number.isNonNegative(Number.NEGATIVE_INFINITY));
  });

  it('Util.number.isInteger()', function () {
    // positive tests
    assert.ok(Util.number.isInteger(0));
    assert.ok(Util.number.isInteger(1));
    assert.ok(Util.number.isInteger(-1));
    assert.ok(Util.number.isInteger(1.00));
    assert.ok(Util.number.isInteger(Number.MAX_SAFE_INTEGER));
    assert.ok(Util.number.isInteger(Number.MIN_SAFE_INTEGER));
    assert.ok(Util.number.isInteger(Number.MAX_VALUE));

    // negative tests
    assert.ok(!Util.number.isInteger(Number.MIN_VALUE));
    assert.ok(!Util.number.isInteger(1.1));
    assert.ok(!Util.number.isInteger(0.1));
    assert.ok(!Util.number.isInteger(-0.1));
    assert.ok(!Util.number.isInteger(Number.POSITIVE_INFINITY));
    assert.ok(!Util.number.isInteger(Number.NEGATIVE_INFINITY));
    assert.ok(!Util.number.isInteger(Number.NaN));
  });

  it('Util.number.isPositiveInteger()', function () {
    // positive tests
    assert.ok(Util.number.isPositiveInteger(1));
    assert.ok(Util.number.isPositiveInteger(100));
    assert.ok(Util.number.isPositiveInteger(Number.MAX_SAFE_INTEGER));
    assert.ok(Util.number.isPositiveInteger(Number.MAX_VALUE));

    // negative tests
    assert.ok(!Util.number.isPositiveInteger(Number.MIN_VALUE));
    assert.ok(!Util.number.isPositiveInteger(0));
    assert.ok(!Util.number.isPositiveInteger(1.1));
    assert.ok(!Util.number.isPositiveInteger(-1.1));
    assert.ok(!Util.number.isPositiveInteger(Number.MIN_SAFE_INTEGER));
    assert.ok(!Util.number.isPositiveInteger(Number.POSITIVE_INFINITY));
    assert.ok(!Util.number.isPositiveInteger(Number.NEGATIVE_INFINITY));
  });

  it('Util.number.isNonNegativeInteger()', function () {
    // positive tests
    assert.ok(Util.number.isNonNegativeInteger(0));
    assert.ok(Util.number.isNonNegativeInteger(1));
    assert.ok(Util.number.isNonNegativeInteger(100));
    assert.ok(Util.number.isNonNegativeInteger(Number.MAX_SAFE_INTEGER));
    assert.ok(Util.number.isNonNegativeInteger(Number.MAX_VALUE));

    // negative tests
    assert.ok(!Util.number.isNonNegativeInteger(Number.MIN_VALUE));
    assert.ok(!Util.number.isNonNegativeInteger(1.1));
    assert.ok(!Util.number.isNonNegativeInteger(-1.1));
    assert.ok(!Util.number.isNonNegativeInteger(Number.MIN_SAFE_INTEGER));
    assert.ok(!Util.number.isNonNegativeInteger(Number.POSITIVE_INFINITY));
    assert.ok(!Util.number.isNonNegativeInteger(Number.NEGATIVE_INFINITY));
  });

  it('Util.url.appendParam()', function () {
    /////////////////////////////////////////////////////////////////////////
    ////                 Positive Test Cases                             ////
    /////////////////////////////////////////////////////////////////////////

    var testCasesPos =
      [
        {
          url: 'a',
          paramName: 'foo',
          paramValue: 'bar',
          result: 'a?foo=bar'
        },
        {
          url: 'http://www.something.snowflakecomputing.com',
          paramName: 'foo',
          paramValue: 'bar',
          result: 'http://www.something.snowflakecomputing.com?foo=bar'
        },
        {
          url: 'http://www.something.snowflakecomputing.com?param1=value1',
          paramName: 'foo',
          paramValue: 'bar',
          result: 'http://www.something.snowflakecomputing.com?param1=value1&foo=bar'
        }
      ];

    var testCase;
    for (var index = 0, length = testCasesPos.length; index < length; index++) {
      testCase = testCasesPos[index];
      assert.strictEqual(
        Util.url.appendParam(
          testCase.url, testCase.paramName, testCase.paramValue),
        testCase.result);
    }

    /////////////////////////////////////////////////////////////////////////
    ////                 Negative Test Cases                             ////
    /////////////////////////////////////////////////////////////////////////

    var testCasesNeg =
      [
        {
          paramName: 'foo',
          paramValue: 'bar'
        },
        {
          url: undefined,
          paramName: 'foo',
          paramValue: 'bar'
        },
        {
          url: null,
          paramName: 'foo',
          paramValue: 'bar'
        }
      ];

    var error;
    for (index = 0, length = testCasesPos.length; index < length; index++) {
      error = null;

      testCase = testCasesNeg[index];
      try {
        Util.url.appendParam(
          testCase.url, testCase.paramName, testCase.paramValue);
      } catch (err) {
        error = err;
      } finally {
        assert.ok(error);
      }
    }
  });

  describe('Append retry parameters', function () {
    const testCases =
      [
        {
          testName: 'test appending retry params with retry reason',
          option: {
            url: 'http://www.something.snowflakecomputing.com',
            retryCount: 3,
            retryReason: 429,
            includeRetryReason: true,
          },
          result: 'http://www.something.snowflakecomputing.com?retryCount=3&retryReason=429'
        },
        {
          testName: 'test appending retry params without retry reason',
          option: {
            url: 'http://www.something.snowflakecomputing.com',
            retryCount: 3,
            retryReason: 429,
            includeRetryReason: false,
          },
          result: 'http://www.something.snowflakecomputing.com?retryCount=3'
        }
      ];

    for (let i = 0; i < testCases.length; i++) {
      const testCase = testCases[i];
      it(testCase.testName, function () {
        const url = Util.url.appendRetryParam(testCase.option);
        assert.strictEqual(url, testCase.result);
      });
    }
  });

  describe('Util.isLoginRequest Test', function () {
    const baseUrl = 'wwww.test.com';
    const testCases = 
    [
      {
        testName: 'test URL with a right login end point',
        endPoint: '/v1/login-request',
        result: true, 
      },
      {
        testName: 'test URL with a wrong login end point',
        endPoint: '/login-request',
        result: false, 
      },
      {
        testName: 'test URL with a right authenticator-request point',
        endPoint: '/authenticator-request',
        result: true,
      },
      {
        testName: 'test URL with a wrong authenticator-request point',
        endPoint: '/authenticator-requ',
        result: false,
      }
    ];

    for (const { testName, endPoint, result } of testCases) {
      it(testName, function () {
        const isLoginRequest = Util.isLoginRequest(baseUrl + endPoint);
        assert.strictEqual(isLoginRequest, result);
      });
    }
  });

  describe('Util.getJitterSleepTime Test', function () {
    it('test - retryTimeout is over 300', function () {
      const errorCodes =
      [
        {
          statusCode: 403,
          retry403: true,
          isRetryable: true,
        },
        {
          statusCode: 408,
          retry403: false,
          isRetryable: true,
        },
        {
          statusCode: 429,
          retry403: false,
          isRetryable: true,
        },
        {
          statusCode: 500,
          retry403: false,
          isRetryable: true,
        },
        {
          statusCode: 503,
          retry403: false,
          isRetryable: true,
        },
        {
          statusCode: 538,
          retry403: false,
          isRetryable: true,
        },
      ];
      
      const maxRetryTimeout = 300;
      let currentSleepTime = 1;
      let retryCount = 1;
      let totalTimeout = currentSleepTime;
      for (const response of errorCodes) {
        retryCount++;
        const result = Util.getJitteredSleepTime(retryCount, currentSleepTime, totalTimeout, maxRetryTimeout);
        const jitter = currentSleepTime / 2;
        const nextSleep = 2 ** retryCount;
        currentSleepTime = result.sleep;
        totalTimeout = result.totalTimeout;
       
        assert.strictEqual(Util.isRetryableHttpError(response, true), true);
        assert.ok(currentSleepTime <= nextSleep + jitter || currentSleepTime >= nextSleep - jitter);
      }
    
      assert.strictEqual(retryCount, 7);
      assert.ok(totalTimeout <= maxRetryTimeout);
    }); 

    it('test - retryTimeout is 0', function () {
      const maxRetryTimeout = 0;
      let currentSleepTime = 1;
      const maxRetryCount = 20;
      let totalTimeout = currentSleepTime;
      let retryCount = 1;
      for ( ; retryCount < maxRetryCount; retryCount++) {
        const result = Util.getJitteredSleepTime(retryCount, currentSleepTime, totalTimeout, maxRetryTimeout);
        const jitter = currentSleepTime / 2;
        const nextSleep = 2 ** retryCount;
        currentSleepTime = result.sleep;
        totalTimeout = result.totalTimeout;

        assert.ok(currentSleepTime <= nextSleep + jitter || currentSleepTime >= nextSleep - jitter);
      }

      assert.strictEqual(retryCount, 20);
    });
  });

  it('Util.chooseRandom Test', function () {
    const positiveInteger = Util.chooseRandom(1, 5);
    const negativeInteger = Util.chooseRandom(-1, -5);
    const randomNumber = Util.chooseRandom(positiveInteger, negativeInteger);
    const randomNumbers = [];

    assert.ok(1 <= positiveInteger && positiveInteger <= 5);
    assert.ok(-5 <= negativeInteger && negativeInteger <= -1);
    assert.ok(negativeInteger <= randomNumber && randomNumber <= positiveInteger);

    for (let i = 0; i < 10; i++) {
      randomNumbers.push(Util.chooseRandom(positiveInteger, negativeInteger));
    }

    for (let i = 0; i < 9; i++) {
      assert.ok(randomNumbers[i] !== randomNumbers[i + 1]);
    }
  });

  it('Util.getJitter Test', function () {
    const randomNumber = Util.chooseRandom(10, 100);
    const jitter = Util.getJitter(randomNumber);

    assert.ok(randomNumber / -2 <= jitter && jitter <= randomNumber / 2  );
  });

  it('Util.apply()', function () {
    assert.strictEqual(Util.apply(null, null), null);
    assert.strictEqual(Util.apply(null, undefined), null);
    assert.strictEqual(Util.apply(null, {}), null);
    assert.strictEqual(Util.apply(undefined, null), undefined);
    assert.strictEqual(Util.apply(undefined, undefined), undefined);
    assert.strictEqual(Util.apply(undefined, {}), undefined);

    var dst, src;

    dst = {};
    src = null;
    assert.strictEqual(Util.apply(dst, src), dst);

    dst = { a: 1 };
    src = { b: 2 };
    assert.strictEqual(Util.apply(dst, src), dst);
    assert.strictEqual(Object.keys(dst).length, 2);
    assert.ok(dst.hasOwnProperty('a') && (dst.a === 1));
    assert.ok(dst.hasOwnProperty('b') && (dst.b === 2));

    dst = { a: 1 };
    src = { a: 2 };
    assert.strictEqual(Util.apply(dst, src), dst);
    assert.strictEqual(Object.keys(dst).length, 1);
    assert.ok(dst.hasOwnProperty('a') && (dst.a === 2));
  });

  it('Util.isRetryableHttpError()', function () {
    var testCasesPos =
      [
        {
          name: '200 - OK',
          statusCode: 200,
          retry403: false,
          isRetryable: false,
        },
        {
          name: '400 - Bad Request',
          statusCode: 400,
          retry403: false,
          isRetryable: false,
        },
        {
          name: '403 - Forbidden',
          statusCode: 403,
          retry403: false,
          isRetryable: false,
        },
        {
          name: '403 - Forbidden (retry on 403)',
          statusCode: 403,
          retry403: true,
          isRetryable: true,
        },
        {
          name: '404 - Not Found',
          statusCode: 404,
          retry403: false,
          isRetryable: false,
        },
        {
          name: '408 - Request Timeout',
          statusCode: 408,
          retry403: false,
          isRetryable: true,
        },
        {
          name: '429 - Too Many Requests',
          statusCode: 429,
          retry403: false,
          isRetryable: true,
        },
        {
          name: '500 - Internal Server Error',
          statusCode: 500,
          retry403: false,
          isRetryable: true,
        },
        {
          name: '503 - Service Unavailable',
          statusCode: 503,
          retry403: false,
          isRetryable: true,
        },
      ];

    var testCase;
    var err;
    for (var index = 0, length = testCasesPos.length; index < length; index++) {
      testCase = testCasesPos[index];
      err = {
        response: { statusCode: testCase.statusCode }
      };
      assert.strictEqual(Util.isRetryableHttpError(
        err.response, testCase.retry403), testCase.isRetryable);
    }
  });

  describe('isPrivateKey', () => {
    [
      // pragma: allowlist nextline secret
      { name: 'trimmed already key', key: '-----BEGIN PRIVATE KEY-----\ntest\n-----END PRIVATE KEY-----' },
      {
        name: 'key with whitespaces at the beginning',
        // pragma: allowlist nextline secret
        key: '   -----BEGIN PRIVATE KEY-----\ntest\n-----END PRIVATE KEY-----'
      },
      {
        name: 'key with whitespaces at the end',
        // pragma: allowlist nextline secret
        key: '-----BEGIN PRIVATE KEY-----\ntest\n-----END PRIVATE KEY-----\n\n\n'
      },
    ].forEach(({ name, key }) => {
      it(`${name} is valid`, () => {
        assert.ok(Util.isPrivateKey(key));
      });
    });

    [
      { name: 'key without beginning and end', key: 'test' },
      { name: 'key with missing beginning', key: 'test\n-----END PRIVATE KEY-----' },
      {
        name: 'key with missing ending',
        // pragma: allowlist nextline secret
        key: '   -----BEGIN PRIVATE KEY-----\ntest'
      },
      {
        name: 'key with invalid beginning',
        key: '-----BEGIN PUBLIC KEY-----\ntest\n-----END PRIVATE KEY-----\n\n\n'
      },
      {
        name: 'key with invalid end',
        // pragma: allowlist nextline secret
        key: '-----BEGIN PRIVATE KEY-----\ntest\n-----END PUBLIC KEY-----\n\n\n'
      },
    ].forEach(({ name, key }) => {
      it(`${name} is invalid`, () => {
        assert.ok(!Util.isPrivateKey(key));
      });
    });
  });

  describe('Util Test - handling circular reference in isValidAsync exception handling', () => {
    const shouldMatchNonCircular = '{"one":1,"two":2}';
    const shouldMatchCircular = '{"one":1,"two":2,"myself":"[Circular]"}';
  
    it('non-circular reference is handled correctly by JSON.stringify replacer', () => {
      const a = { 'one': 1, 'two': 2 };
      const replacedA = JSON.stringify(a, Util.getCircularReplacer());
      assert.deepEqual(replacedA, shouldMatchNonCircular);
    });
  
    it('circular reference is handled correctly by JSON.stringify replacer', () => {
      const b = { 'one': 1, 'two': 2 };
      b.myself = b;
      const replacedB = JSON.stringify(b, Util.getCircularReplacer());
      assert.deepEqual(replacedB, shouldMatchCircular);
    });
  });

  describe('Util Test - removing http or https from string', () => {
    const hostAndPortDone = 'my.pro.xy:8080';
    const ipAndPortDone = '10.20.30.40:8080';
    const somethingEntirelyDifferentDone = 'something ENTIRELY different';

    [
      { name: 'remove http from url', text: 'http://my.pro.xy:8080', shouldMatch: hostAndPortDone },
      { name: 'remove https from url', text: 'https://my.pro.xy:8080', shouldMatch: hostAndPortDone },
      { name: 'remove http from ip and port', text: 'http://10.20.30.40:8080', shouldMatch: ipAndPortDone },
      { name: 'remove https from ip and port', text: 'https://10.20.30.40:8080', shouldMatch: ipAndPortDone },
      { name: 'dont remove http(s) from hostname and port', text: 'my.pro.xy:8080', shouldMatch: hostAndPortDone },
      { name: 'dont remove http(s) from ip and port', text: '10.20.30.40:8080', shouldMatch: ipAndPortDone },
      { name: 'dont remove http(s) from simple string', text: somethingEntirelyDifferentDone, shouldMatch: somethingEntirelyDifferentDone }
    ].forEach(({ name, text, shouldMatch }) => {
      it(`${name}`, () => {
        assert.deepEqual(Util.removeScheme(text), shouldMatch);
      });
    });
  });

  describe('Util Test - detecting PROXY envvars and compare with the agent proxy settings', () => {
    // if for some reason there's already a PROXY envvar, try to preserve it
    const httpProxyBeforeTest = process.env.HTTP_PROXY ? process.env.HTTP_PROXY : null;
    const httpsProxyBeforeTest = process.env.HTTPS_PROXY ? process.env.HTTPS_PROXY : null;

    [
      {
        name: 'detect http_proxy envvar, no agent proxy',
        isWarn: false,
        httpproxy: '10.20.30.40:8080',
        HTTPSPROXY: '',
        agentOptions: { 'keepalive': true },
        shouldLog: ' // PROXY environment variables: HTTP_PROXY: 10.20.30.40:8080 HTTPS_PROXY: <unset> NO_PROXY: <unset>.'
      }, {
        name: 'detect HTTPS_PROXY envvar, no agent proxy',
        isWarn: false,
        httpproxy: '',
        HTTPSPROXY: 'http://pro.xy:3128',
        agentOptions: { 'keepalive': true },
        shouldLog: ' // PROXY environment variables: HTTP_PROXY: <unset> HTTPS_PROXY: http://pro.xy:3128 NO_PROXY: <unset>.'
      }, {
        name: 'detect both http_proxy and HTTPS_PROXY envvar, no agent proxy',
        isWarn: false,
        httpproxy: '10.20.30.40:8080',
        HTTPSPROXY: 'http://pro.xy:3128',
        agentOptions: { 'keepalive': true },
        shouldLog: ' // PROXY environment variables: HTTP_PROXY: 10.20.30.40:8080 HTTPS_PROXY: http://pro.xy:3128 NO_PROXY: <unset>.'
      }, {
        name: 'detect http_proxy envvar, agent proxy set to an unauthenticated proxy, same as the envvar',
        isWarn: false,
        httpproxy: '10.20.30.40:8080',
        HTTPSPROXY: '',
        agentOptions: { 'keepalive': true, 'host': '10.20.30.40', 'port': 8080 },
        shouldLog: ' // PROXY environment variables: HTTP_PROXY: 10.20.30.40:8080 HTTPS_PROXY: <unset> NO_PROXY: <unset>. // Proxy configured in Connection: proxy=10.20.30.40:8080'
      }, {
        name: 'detect both http_proxy and HTTPS_PROXY envvar, agent proxy set to an unauthenticated proxy, same as the envvar',
        isWarn: false,
        httpproxy: '10.20.30.40:8080',
        HTTPSPROXY: 'http://10.20.30.40:8080',
        agentOptions: { 'keepalive': true, 'host': '10.20.30.40', 'port': 8080 },
        shouldLog: ' // PROXY environment variables: HTTP_PROXY: 10.20.30.40:8080 HTTPS_PROXY: http://10.20.30.40:8080 NO_PROXY: <unset>. // Proxy configured in Connection: proxy=10.20.30.40:8080'
      }, {
        name: 'detect both http_proxy and HTTPS_PROXY envvar, agent proxy set to an authenticated proxy, same as the envvar',
        isWarn: false,
        httpproxy: '10.20.30.40:8080',
        HTTPSPROXY: 'http://10.20.30.40:8080',
        agentOptions: { 'keepalive': true, 'host': '10.20.30.40', 'port': 8080, 'user': 'PRX', 'password': 'proxypass' },
        shouldLog: ' // PROXY environment variables: HTTP_PROXY: 10.20.30.40:8080 HTTPS_PROXY: http://10.20.30.40:8080 NO_PROXY: <unset>. // Proxy configured in Connection: proxy=10.20.30.40:8080 user=PRX'
      }, {
        name: 'detect both http_proxy and HTTPS_PROXY envvar, agent proxy set to an authenticated proxy, same as the envvar, with the protocol set',
        isWarn: false,
        httpproxy: '10.20.30.40:8080',
        HTTPSPROXY: 'http://10.20.30.40:8080',
        agentOptions: { 'keepalive': true, 'host': '10.20.30.40', 'port': 8080, 'user': 'PRX', 'password': 'proxypass', 'protocol': 'http' },
        shouldLog: ' // PROXY environment variables: HTTP_PROXY: 10.20.30.40:8080 HTTPS_PROXY: http://10.20.30.40:8080 NO_PROXY: <unset>. // Proxy configured in Connection: protocol=http proxy=10.20.30.40:8080 user=PRX'
      }, {
      // now some WARN level messages
        name: 'detect HTTPS_PROXY envvar, agent proxy set to an unauthenticated proxy, different from the envvar',
        isWarn: true,
        httpproxy: '',
        HTTPSPROXY: 'http://pro.xy:3128',
        agentOptions: { 'keepalive': true, 'host': '10.20.30.40', 'port': 8080 },
        shouldLog: ' Using both the HTTPS_PROXY (http://pro.xy:3128) and the proxyHost:proxyPort (10.20.30.40:8080) settings to connect, but with different values. If you experience connectivity issues, try unsetting one of them.'
      }, {
        name: 'detect both http_proxy and HTTPS_PROXY envvar, different from each other, agent proxy set to an unauthenticated proxy, different from the envvars',
        isWarn: true,
        httpproxy: '169.254.169.254:8080',
        HTTPSPROXY: 'http://pro.xy:3128',
        agentOptions: { 'keepalive': true, 'host': '10.20.30.40', 'port': 8080 },
        shouldLog: ' Using both the HTTP_PROXY (169.254.169.254:8080) and the proxyHost:proxyPort (10.20.30.40:8080) settings to connect, but with different values. If you experience connectivity issues, try unsetting one of them. Using both the HTTPS_PROXY (http://pro.xy:3128) and the proxyHost:proxyPort (10.20.30.40:8080) settings to connect, but with different values. If you experience connectivity issues, try unsetting one of them.'
      }
    ].forEach(({ name, isWarn, httpproxy, HTTPSPROXY, agentOptions, shouldLog }) => {
      it(`${name}`, () => {
        process.env.http_proxy = httpproxy;
        process.env.HTTPS_PROXY = HTTPSPROXY;

        const compareAndLogEnvAndAgentProxies = Util.getCompareAndLogEnvAndAgentProxies(agentOptions);
        if (!isWarn) {
          assert.deepEqual(compareAndLogEnvAndAgentProxies.messages, shouldLog, 'expected log message does not match!');
        } else {
          assert.deepEqual(compareAndLogEnvAndAgentProxies.warnings, shouldLog, 'expected warning message does not match!');
        }
      });
    });
<<<<<<< HEAD

    describe('Util test - custom credential manager util functions', function () {
      const mock_user = 'mock_user';
      const mock_host = 'mock_host';
      const mock_cred = 'mock_cred';

      describe('test function build credential key', function () {
        const testCases = [
          {
            name:"when all the parameters are null",
            user: null,
            host: null,
            cred: null,
            result: null
          },
          {
            name:"when two parameters are null or undefined",
            user: mock_user,
            host: null,
            cred: undefined,
            result: null
          },
          {
            name:"when one parameter is null",
            user: mock_user,
            host: mock_host,
            cred: undefined,
            result: null
          },
          {
            name:"when one parameter is undefined",
            user: mock_user,
            host: undefined,
            cred: mock_cred,
            result: null
          },
          {
            name:"when all the parameters are valid",
            user: mock_user,
            host: mock_host,
            cred: mock_cred,
            result: '{MOCK_HOST}:{MOCK_USER}:{SF_NODE_JS_DRIVER}:{MOCK_CRED}}'
          },
        ];
        testCases.forEach((name, user, host, cred, result) => {
          it(`${name}`, function () {
            if (!result) {
              assert.strictEqual(Util.buildCredentialCacheKey(host, user, cred), null);
            } else{
              assert.strictEqual(Util.buildCredentialCacheKey(host, user, cred), result);
            }
        })
      });
    });
  });

    describe('test valid custom credential manager', function () {
      
      function sampleManager() {
        this.read = function (key) {
        }
    
        this.write = function (key ,credential) {
        }
    
        this.remove = function (key) {
        }
    }
    
      const testCases = [
        {
          name: 'credential manager is an int',
          credentialManager: 123,
          result: false,
        },
        {
          name: 'credential manager is a string',
          credentialManager: 'credential manager',
          result: false,
        },
        {
          name: 'credential manager is an array',
          credentialManager: ['write', 'read', 'remove'],
          result: false,
        },
        {
          name: 'credential manager is an empty obejct',
          credentialManager: {},
          result: false,
        },
        {
          name: 'credential manager has property, but invalid types',
          credentialManager: {
            read: 'read',
            write: 1234,
            remove: []
          },
          result: false,
        },
        {
          name: 'credential manager has property, but invalid types',
          credentialManager: {
            read: 'read',
            write: 1234,
            remove: []
          },
          result: false,
        },
        {
          name: 'credential manager has two valid properties, but miss one',
          credentialManager: {
            read: function() {

            },
            write:function() {

            }
          },
          result: false,
        },
        {
          name: 'credential manager has two valid properties, but miss one',
          credentialManager: new sampleManager(),
          result: false,
        },
      ];
    });

    describe('checkParametersDefined function Test', function () {
      const testCases = [
        {
          name: 'all the parameters are null or undefined',
          parameters: [null, undefined, null, null],
          result: false
        },
        {
          name: 'one parameter is null',
          parameters: ['a', 2, true, null],
          result: false
        },
        {
          name: 'all the parameter are existing',
          parameters: ['a', 123, ["testing"], {}],
          result: true
        },
      ];
  
      for (const { name, parameters, result } of testCases) {
        it(name, function () {
          assert.strictEqual(Util.checkParametersDefined(...parameters), result);
        });
      }
    });
=======
  });
>>>>>>> 2451c5e8
});<|MERGE_RESOLUTION|>--- conflicted
+++ resolved
@@ -890,7 +890,6 @@
         }
       });
     });
-<<<<<<< HEAD
 
     describe('Util test - custom credential manager util functions', function () {
       const mock_user = 'mock_user';
@@ -1044,7 +1043,5 @@
         });
       }
     });
-=======
-  });
->>>>>>> 2451c5e8
+
 });