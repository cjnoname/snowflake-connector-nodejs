--- conflicted
+++ resolved
@@ -973,7 +973,6 @@
     });
   });
 
-<<<<<<< HEAD
   describe('shouldPerformGCPBucket function test', () => {
     const testCases = [
       {
@@ -1010,7 +1009,7 @@
       });
     });
   });
-=======
+  
   if (os.platform() !== 'win32') {
     describe('Util.isFileNotWritableByGroupOrOthers()', function () {
       let tempDir = null;
@@ -1100,5 +1099,4 @@
       });
     });
   }
->>>>>>> 09fc1b53
 });