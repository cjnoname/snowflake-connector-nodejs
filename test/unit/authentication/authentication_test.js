--- conflicted
+++ resolved
@@ -184,13 +184,7 @@
   })
 });
 
-<<<<<<< HEAD
-
-describe('key-pair authentication', function ()
-{
-=======
 describe('key-pair authentication', function () {
->>>>>>> 2451c5e8
   var cryptomod;
   var jwtmod;
   var filesystem;
