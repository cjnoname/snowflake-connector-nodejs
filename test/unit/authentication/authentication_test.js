/*
<<<<<<< HEAD
 * Copyright (c) 2024 Snowflake Computing Inc. All rights reserved.
=======
 * Copyright (c) 2015-2024 Snowflake Computing Inc. All rights reserved.
>>>>>>> 5df8bb9f
 */

const assert = require('assert');
const mock = require('mock-require');
const net = require('net');

const authenticator = require('./../../../lib/authentication/authentication');
const AuthDefault = require('./../../../lib/authentication/auth_default');
const AuthWeb = require('./../../../lib/authentication/auth_web');
const AuthKeypair = require('./../../../lib/authentication/auth_keypair');
const AuthOauth = require('./../../../lib/authentication/auth_oauth');
const AuthOkta = require('./../../../lib/authentication/auth_okta');
const AuthIDToken = require('./../../../lib/authentication/auth_idtoken');
const authenticationTypes = require('./../../../lib/authentication/authentication').authenticationTypes;

const MockTestUtil = require('./../mock/mock_test_util');

// get connection options to connect to this mock snowflake instance
const mockConnectionOptions = MockTestUtil.connectionOptions;
const connectionOptions = mockConnectionOptions.default;
const connectionOptionsDefault = mockConnectionOptions.authDefault;
const connectionOptionsExternalBrowser = mockConnectionOptions.authExternalBrowser;
const connectionOptionsKeyPair = mockConnectionOptions.authKeyPair;
const connectionOptionsKeyPairPath = mockConnectionOptions.authKeyPairPath;
const connectionOptionsOauth = mockConnectionOptions.authOauth;
const connectionOptionsOkta = mockConnectionOptions.authOkta;
const connectionOptionsIdToken = mockConnectionOptions.authIdToken;

describe('default authentication', function () {

  it('default - authenticate method is thenable', done => {
    const auth = new AuthDefault(connectionOptions.password);

    auth.authenticate()
      .then(done)
      .catch(done);
  });

  it('default - check password', function () {
    const auth = new AuthDefault(connectionOptions.password);

    const body = { data: {} };
    auth.updateBody(body);

    assert.strictEqual(
      body['data']['PASSWORD'], connectionOptions.password, 'Password should be equal');
  });

  it('default - check authenticator', function () {
    const body = authenticator.formAuthJSON(connectionOptionsDefault.authenticator,
      connectionOptionsDefault.account,
      connectionOptionsDefault.username,
      {}, {}, {});

    assert.strictEqual(
      body['data']['AUTHENTICATOR'], authenticationTypes.DEFAULT_AUTHENTICATOR, 'Authenticator should be SNOWFLAKE');
  });
});

describe('external browser authentication', function () {
  let webbrowser;
  let browserRedirectPort;
  let httpclient;

  const mockProofKey = 'mockProofKey';
  const mockToken = 'mockToken';
  const mockSsoURL = 'https://ssoTestURL.okta.com/';

  const credentials = connectionOptionsExternalBrowser;
  const BROWSER_ACTION_TIMEOUT = 10000;
  const connectionConfig = {
    getBrowserActionTimeout: () => BROWSER_ACTION_TIMEOUT,
    getProxy: () => {},
    getAuthenticator: () => credentials.authenticator,
    getServiceName: () => '',
    getDisableConsoleLogin: () => true,
    host: 'fakehost'
  };

  before(function () {
    mock('webbrowser', {
      open: function () {
        const client = net.createConnection({ port: browserRedirectPort }, () => {
          client.write(`GET /?token=${mockToken} HTTP/1.1\r\n`);
        });
        return;
      }
    });
    mock('httpclient', {
      requestAsync: async function (options) {
        const data =
          {
            data: {
              data:
                {
                  ssoUrl: mockSsoURL,
                  proofKey: mockProofKey
                }
            }
          };
        browserRedirectPort = options.data['data']['BROWSER_MODE_REDIRECT_PORT'];
        return data;
      }
    });

    webbrowser = require('webbrowser');
    httpclient = require('httpclient');
  });

  it('external browser - authenticate method is thenable', done => {
    const auth = new AuthWeb(connectionConfig, httpclient, webbrowser.open);

    auth.authenticate(credentials.authenticator, '', credentials.account, credentials.username)
      .then(done)
      .catch(done);
  });

  it('external browser - get success', async function () {
    const auth = new AuthWeb(connectionConfig, httpclient, webbrowser.open);
    await auth.authenticate(credentials.authenticator, '', credentials.account, credentials.username);

    const body = { data: {} };
    auth.updateBody(body);

    assert.strictEqual(body['data']['TOKEN'], mockToken);
    assert.strictEqual(body['data']['PROOF_KEY'], mockProofKey);
  });

  it('external browser - get fail', async function () {
    mock('webbrowser', {
      open: function () {
        const client = net.createConnection({ port: browserRedirectPort }, () => {
          client.write('\r\n');
        });
        return;
      }
    });

    mock('httpclient', {
      requestAsync: async function (options) {
        const data =
          {
            data: {
              data:
                {
                  ssoUrl: mockSsoURL
                }
            }
          };
        browserRedirectPort = options.data['data']['BROWSER_MODE_REDIRECT_PORT'];
        return data;
      }
    });

    webbrowser = require('webbrowser');
    httpclient = require('httpclient');

    const fastFailConnectionConfig = {
      getBrowserActionTimeout: () => 10,
      getProxy: () => {},
      getAuthenticator: () => credentials.authenticator,
      getServiceName: () => '',
      getDisableConsoleLogin: () => true,
      host: 'fakehost'
    };

    const auth = new AuthWeb(fastFailConnectionConfig, httpclient, webbrowser.open);
    await assert.rejects(async () => {
      await auth.authenticate(credentials.authenticator, '', credentials.account, credentials.username);
    }, {
      message: /Error while getting SAML token:/
    });
  });

  it('external browser - check authenticator', function () {
    const body = authenticator.formAuthJSON(connectionOptionsExternalBrowser.authenticator,
      connectionOptionsExternalBrowser.account,
      connectionOptionsExternalBrowser.username,
      {}, {}, {});

    assert.strictEqual(
      body['data']['AUTHENTICATOR'], authenticationTypes.EXTERNAL_BROWSER_AUTHENTICATOR, 'Authenticator should be EXTERNALBROWSER');
  });

  it('external browser - id token', async function () {
    const auth = new AuthIDToken(connectionOptionsIdToken, httpclient);
    await auth.authenticate(credentials.authenticator, '', credentials.account, credentials.username, credentials.host);

    const body = { data: {} };
    auth.updateBody(body);

    assert.strictEqual(body['data']['TOKEN'], connectionOptionsIdToken.idToken);
    assert.strictEqual(body['data']['AUTHENTICATOR'], authenticationTypes.ID_TOKEN_AUTHENTICATOR);
  });
});

describe('key-pair authentication', function () {
  let cryptomod;
  let jwtmod;
  let filesystem;

  const mockToken = 'mockToken';
  const mockPrivateKeyFile = 'mockPrivateKeyFile';
  const mockPublicKeyObj = 'mockPublicKeyObj';

  before(function () {
    mock('cryptomod', {
      createPrivateKey: function (options) {
        assert.strictEqual(options.key, mockPrivateKeyFile);

        if (options.passphrase) {
          assert.strictEqual(options.passphrase, connectionOptionsKeyPairPath.privateKeyPass);
        }

        function privKeyObject() {
          this.export = function () {
            return connectionOptionsKeyPair.privateKey;
          };
        }

        return new privKeyObject;
      },
      createPublicKey: function (options) {
        assert.strictEqual(options.key, connectionOptionsKeyPair.privateKey);

        function pubKeyObject() {
          this.export = function () {
            return mockPublicKeyObj;
          };
        }

        return new pubKeyObject;
      },
      createHash: function () {
        function createHash() {
          this.update = function (publicKeyObj) {
            function update() {
              assert.strictEqual(publicKeyObj, mockPublicKeyObj);
              this.digest = function () {};
            }
            return new update;
          };
        }
        return new createHash;
      }
    });
    mock('jwtmod', {
      sign: function () {
        return mockToken;
      }
    });
    mock('filesystem', {
      readFileSync: function () {
        return mockPrivateKeyFile;
      }
    });

    cryptomod = require('cryptomod');
    jwtmod = require('jwtmod');
    filesystem = require('filesystem');
  });

  it('key-pair - authenticate method is thenable', done => {
    const auth = new AuthKeypair(connectionOptionsKeyPair.privateKey,
      connectionOptionsKeyPair.privateKeyPath,
      connectionOptionsKeyPair.privateKeyPass,
      cryptomod, jwtmod, filesystem);

    auth.authenticate(connectionOptionsKeyPair.authenticator, '', connectionOptionsKeyPair.account, connectionOptionsKeyPair.username)
      .then(done)
      .catch(done);
  });

  it('key-pair - get token with private key', function () {
    const auth = new AuthKeypair(connectionOptionsKeyPair.privateKey,
      connectionOptionsKeyPair.privateKeyPath,
      connectionOptionsKeyPair.privateKeyPass,
      cryptomod, jwtmod, filesystem);

    auth.authenticate(connectionOptionsKeyPair.authenticator, '', connectionOptionsKeyPair.account, connectionOptionsKeyPair.username);

    const body = { data: {} };
    auth.updateBody(body);

    assert.strictEqual(
      body['data']['TOKEN'], mockToken, 'Token should be equal');
  });

  it('key-pair - get token with private key path with passphrase', function () {
    const auth = new AuthKeypair(connectionOptionsKeyPairPath.privateKey,
      connectionOptionsKeyPairPath.privateKeyPath,
      connectionOptionsKeyPairPath.privateKeyPass,
      cryptomod, jwtmod, filesystem);

    auth.authenticate(connectionOptionsKeyPairPath.authenticator, '',
      connectionOptionsKeyPairPath.account,
      connectionOptionsKeyPairPath.username);

    const body = { data: {} };
    auth.updateBody(body);

    assert.strictEqual(
      body['data']['TOKEN'], mockToken, 'Token should be equal');
  });

  it('key-pair - get token with private key path without passphrase', function () {
    const auth = new AuthKeypair(connectionOptionsKeyPairPath.privateKey,
      connectionOptionsKeyPairPath.privateKeyPath,
      '',
      cryptomod, jwtmod, filesystem);

    auth.authenticate(connectionOptionsKeyPairPath.authenticator, '',
      connectionOptionsKeyPairPath.account,
      connectionOptionsKeyPairPath.username);

    const body = { data: {} };
    auth.updateBody(body);

    assert.strictEqual(
      body['data']['TOKEN'], mockToken, 'Token should be equal');
  });

  it('key-pair - check authenticator', function () {
    const body = authenticator.formAuthJSON(connectionOptionsKeyPair.authenticator,
      connectionOptionsKeyPair.account,
      connectionOptionsKeyPair.username,
      {}, {}, {});

    assert.strictEqual(
      body['data']['AUTHENTICATOR'], authenticationTypes.KEY_PAIR_AUTHENTICATOR, 'Authenticator should be SNOWFLAKE_JWT');
  });
});

describe('oauth authentication', function () {
  it('oauth - authenticate method is thenable', done => {
    const auth = new AuthOauth(connectionOptionsOauth.token);

    auth.authenticate(connectionOptionsKeyPair.authenticator, '', connectionOptionsKeyPair.account, connectionOptionsKeyPair.username)
      .then(done)
      .catch(done);
  });

  it('oauth - check token', function () {
    const auth = new AuthOauth(connectionOptionsOauth.token);

    const body = { data: {} };
    auth.updateBody(body);

    assert.strictEqual(
      body['data']['TOKEN'], connectionOptionsOauth.token, 'Token should be equal');
  });

  it('oauth - check authenticator', function () {
    const body = authenticator.formAuthJSON(connectionOptionsOauth.authenticator,
      connectionOptionsOauth.account,
      connectionOptionsOauth.username,
      {}, {}, {});

    assert.strictEqual(
      body['data']['AUTHENTICATOR'], authenticationTypes.OAUTH_AUTHENTICATOR, 'Authenticator should be OAUTH');
  });
});

describe('okta authentication', function () {
  let httpclient;

  const mockssoUrl = connectionOptionsOkta.authenticator;
  const mockTokenUrl = connectionOptionsOkta.authenticator;
  const mockCookieToken = 'mockCookieToken';
  const mockUrl = 'mockUrl';

  const mockSamlResponse = '<form action="https://' + connectionOptionsOkta.account + '.snowflakecomputing.com/fed/login">';

  before(function () {
    mock('httpclient', {
      post: async function (url) {
        let json;
        if (url.startsWith('https://' + connectionOptionsOkta.account)) {
          json =
          {
            data: {
              success: true,
              data: {
                ssoUrl: mockssoUrl,
                tokenUrl: mockTokenUrl
              }
            }
          };
        }
        if (url === mockTokenUrl) {
          json =
          {
            data: mockCookieToken
          };
        }
        return json;
      },
      get: async function () {
        const json =
        {
          data: mockSamlResponse
        };
        return json;
      }
    });

    httpclient = require('httpclient');
  });

  it('okta - authenticate method is thenable', done => {
    const auth = new AuthOkta(connectionOptionsOkta, httpclient);

    auth.authenticate(connectionOptionsOkta.authenticator, '', connectionOptionsOkta.account, connectionOptionsOkta.username)
      .then(done)
      .catch(done);
  });

  it('okta - SAML response success', async function () {
    const auth = new AuthOkta(connectionOptionsOkta, httpclient);

    await auth.authenticate(connectionOptionsOkta.authenticator, '', connectionOptionsOkta.account, connectionOptionsOkta.username);

    const body = { data: {} };
    auth.updateBody(body);

    assert.strictEqual(
      body['data']['RAW_SAML_RESPONSE'], connectionOptionsOkta.rawSamlResponse, 'SAML response should be equal');
  });

  it('okta - reauthenticate', async function () {
    const auth = authenticator.getAuthenticator(connectionOptionsOkta, httpclient);
    await auth.authenticate(connectionOptionsOkta.authenticator, '', connectionOptionsOkta.account, connectionOptionsOkta.username);
    const body = { 
      data: {
        RAW_SAML_RESPONSE: 'WRONG SAML'
      } 
    };
    const sameAuth = authenticator.getCurrentAuth();
    assert.strictEqual(auth, sameAuth);

    sameAuth.reauthenticate(body, {
      totalElapsedTime: 120,
      numRetries: 2,
    }).then(() => {
      assert.strictEqual(
        body['data']['RAW_SAML_RESPONSE'], connectionOptionsOkta.rawSamlResponse, 'SAML response should be equal');
    });
  });

  it('okta - reauthentication timeout error', async function () {
    const auth = authenticator.getAuthenticator(connectionOptionsOkta, httpclient);
    await auth.authenticate(connectionOptionsOkta.authenticator, '', connectionOptionsOkta.account, connectionOptionsOkta.username);
    
    try {
      await auth.reauthenticate({ data: { RAW_SAML_RESPONSE: 'token' } }, { numRetries: 5, totalElapsedTime: 350 });
      assert.fail();
    } catch (err) {
      assert.strictEqual('Reached out to the Login Timeout', err.message);
    }
  });

  it('okta - reauthentication max retry error', async function () {
    const auth = authenticator.getAuthenticator(connectionOptionsOkta, httpclient);
    await auth.authenticate(connectionOptionsOkta.authenticator, '', connectionOptionsOkta.account, connectionOptionsOkta.username);
    
    try {
      await auth.reauthenticate({ data: { RAW_SAML_RESPONSE: 'token' } }, { numRetries: 9, totalElapsedTime: 280 });
      assert.fail();
    } catch (err) {
      assert.strictEqual('Reached out to the max retry count', err.message);
    }
  });

  it('okta - SAML response fail prefix', async function () {
    mock('httpclient', {
      post: async function (url) {
        let json;
        if (url.startsWith('https://' + connectionOptionsOkta.account)) {
          json =
          {
            data: {
              success: true,
              data:
              {
                ssoUrl: mockssoUrl,
                tokenUrl: 'abcd'
              }
            }
          };
        }
        return json;
      }
    });

    httpclient = require('httpclient');

    const auth = new AuthOkta(connectionOptionsOkta, httpclient);

    try {
      await auth.authenticate(connectionOptionsOkta.authenticator, '', connectionOptionsOkta.account, connectionOptionsOkta.username);
    } catch (err) {
      assert.strictEqual(err.message, 'Authenticator, SSO, or token URL is invalid.');
    }
  });

  it('okta - SAML response fail postback', async function () {
    mock('httpclient', {
      post: async function (url) {
        let json;
        if (url.startsWith('https://' + connectionOptionsOkta.account)) {
          json =
          {
            data: {
              success: true,
              data:
              {
                ssoUrl: mockssoUrl,
                tokenUrl: mockTokenUrl
              }
            }
          };
        }
        if (url === mockTokenUrl) {
          json =
          {
            data: mockCookieToken
          };
        }
        return json;
      },
      get: async function () {
        const json =
        {
          data: mockUrl
        };
        return json;
      }
    });

    httpclient = require('httpclient');

    const auth = new AuthOkta(connectionOptionsOkta, httpclient);

    try {
      await auth.authenticate(connectionOptionsOkta.authenticator, '', connectionOptionsOkta.account, connectionOptionsOkta.username);
    } catch (err) {
      assert.strictEqual(err.message,
        'The specified authenticator and destination URL in the SAML assertion do not match: expected: https://' +
        connectionOptionsOkta.account + '.snowflakecomputing.com:443 postback: ' + mockUrl);
    }
  });

  it('okta - no authenticator should be added to the request body', function () {
    const body = authenticator.formAuthJSON(connectionOptionsOkta.authenticator,
      connectionOptionsOkta.account,
      connectionOptionsOkta.username,
      {}, {}, {});

    assert.strictEqual(
      body['data']['AUTHENTICATOR'], undefined, 'No authenticator should be present');
  });

  describe('validateURLs test for Native Okta SSO - prefix must match', () => {
    const auth = new AuthOkta(connectionOptionsOkta, httpclient);

    // positive cases
    [
      { name: '.okta.com format, ssourl and tokenurl matches', authenticator: 'https://MYCUSTOM.okta.com', ssourl: 'https://mycustom.okta.com/app/snowflake/mytokenmytokenmytoken',
        tokenurl: 'https://mycustom.okta.com/api/v1/sessions' },
      { name: 'custom okta format, ssourl and tokenurl matches', authenticator: 'HTTPS://MYAPPS.MYDOMAIN.COM/SNOWFLAKE/OKTA', ssourl: 'https://MYAPPS.MYDOMAIN.COM/app/snowflake/mytokenmytoken/sso/saml',
        tokenurl: 'https://MYAPPS.MYDOMAIN.COM/api/v1/authn' },
      { name: '.okta.com format with default https port, ssourl (no port) and tokenurl matches', authenticator: 'https://mycustom.okta.com:443', ssourl: 'https://mycustom.okta.com/app/snowflake/mytokenmytokenmytoken',
        tokenurl: 'https://mycustom.okta.com/api/v1/sessions' },
      { name: 'custom okta format with default https port, ssourl and tokenurl matches', authenticator: 'HTTPS://MYAPPS.MYDOMAIN.COM:443/SNOWFLAKE/OKTA', ssourl: 'https://MYAPPS.MYDOMAIN.COM:443/app/snowflake/mytokenmytoken/sso/saml',
        tokenurl: 'https://MYAPPS.MYDOMAIN.COM/api/v1/authn' },
      { name: '.okta.com format with custom https port, ssourl and tokenurl matches', authenticator: 'https://mycustom.okta.com:8443', ssourl: 'https://mycustom.okta.com:8443/app/snowflake/mytokenmytokenmytoken',
        tokenurl: 'https://mycustom.okta.com:8443/api/v1/sessions' },
      { name: 'custom okta format with custom https port, ssourl and tokenurl matches', authenticator: 'HTTPS://MYAPPS.MYDOMAIN.COM:8443/SNOWFLAKE/OKTA', ssourl: 'https://MYAPPS.MYDOMAIN.COM:8443/app/snowflake/mytokenmytoken/sso/saml',
        tokenurl: 'https://MYAPPS.MYDOMAIN.COM:8443/api/v1/authn' }
    ].forEach(({ name, authenticator, ssourl, tokenurl }) => {
      it(`${name}`, () => {
        assert.doesNotThrow(() => {
          return  auth.validateURLs(authenticator, ssourl, tokenurl);
        });
      });
    });
    // negative cases
    [
      { name: '.okta.com format, ssourl doesnt match', authenticator: 'https://MyCUSTOM.okta.com', ssourl: 'https://another.okta.com/app/snowflake/mytokenmytokenmytoken',
        tokenurl: 'https://mycustom.okta.com/api/v1/sessions',  },
      { name: 'custom okta format, ssourl doesnt match', authenticator: 'HTTPS://MYAPPS.MYDOMAIN.COM/SNOWFLAKE/OKTA', ssourl: 'https://MYAPPS.MYDOMAIN.NET/app/snowflake/mytokenmytoken/sso/saml',
        tokenurl: 'https://MYAPPS.MYDOMAIN.COM/api/v1/authn' },
      { name: '.okta.com format, protocol doesnt match', authenticator: 'https://mycustom.okta.com', ssourl: 'http://mycustom.okta.com/app/snowflake/mytokenmytokenmytoken',
        tokenurl: 'http://mycustom.okta.com/api/v1/sessions' },
      { name: 'custom okta format, port doesnt match', authenticator: 'HTTP://MYAPPS.MYDOMAIN.COM/SNOWFLAKE/OKTA', ssourl: 'https://MYAPPS.MYDOMAIN.COM/app/snowflake/mytokenmytoken/sso/saml',
        tokenurl: 'http://MYAPPS.MYDOMAIN.COM/api/v1/authn' },
      { name: '.okta.com format, ssourl and tokenurl match, port doesnt match', authenticator: 'https://mycustom.okta.com', ssourl: 'https://mycustom.okta.com:8443/app/snowflake/mytokenmytokenmytoken',
        tokenurl: 'https://mycustom.okta.com:8443/api/v1/sessions' },
      { name: 'custom okta format, ssourl and tokenurl match, port doesnt match', authenticator: 'HTTPS://MYAPPS.MYDOMAIN.COM/SNOWFLAKE/OKTA', ssourl: 'https://MYAPPS.MYDOMAIN.COM:8443/app/snowflake/mytokenmytoken/sso/saml',
        tokenurl: 'https://MYAPPS.MYDOMAIN.COM:8443/api/v1/authn' },
      { name: '.okta.com format, authenticator port substring of ssourl port', authenticator: 'https://mycustom.okta.com:3030', ssourl: 'https://mycustom.okta.com:30303/app/snowflake/mytokenmytokenmytoken',
        tokenurl: 'https://mycustom.okta.com/api/v1/sessions' },
      { name: 'custom okta format, ssourl/tokenurl port substring of authenticator port', authenticator: 'https://myaPPS.MYDOMAIN.COM:8443/SNOWFLAKE/OKTA', ssourl: 'https://MYAPPS.MYDOMAIN.COM:443/app/snowflake/mytokenmytoken/sso/saml',
        tokenurl: 'https://MYAPPS.MYDOMAIN.COM:443/api/v1/authn' }
    ].forEach(({ name, authenticator, ssourl, tokenurl }) => {
      it(`${name}`, () => {
        assert.throws(() => {
          return  auth.validateURLs(authenticator, ssourl, tokenurl);
        }, { message: 'The prefix of the SSO/token URL and the specified authenticator do not match.' });
      });
    });
  });

  describe('test getAuthenticator()', () => {
    [
      { name: 'default', providedAuth: authenticationTypes.DEFAULT_AUTHENTICATOR, expectedAuth: 'AuthDefault' },
      { name: 'external browser', providedAuth: authenticationTypes.EXTERNAL_BROWSER_AUTHENTICATOR, expectedAuth: 'AuthWeb' },
      { name: 'id token', providedAuth: authenticationTypes.EXTERNAL_BROWSER_AUTHENTICATOR, expectedAuth: 'AuthIDToken', idToken: 'idToken' },
      { name: 'key pair', providedAuth: authenticationTypes.KEY_PAIR_AUTHENTICATOR, expectedAuth: 'AuthKeypair' },
      { name: 'oauth', providedAuth: authenticationTypes.OAUTH_AUTHENTICATOR, expectedAuth: 'AuthOauth' },
      { name: 'okta', providedAuth: 'https://mycustom.okta.com:8443', expectedAuth: 'AuthOkta' },
      { name: 'unknown', providedAuth: 'unknown', expectedAuth: 'AuthDefault' }
    ].forEach(({ name, providedAuth, expectedAuth, idToken }) => {
      it(`${name}`, () => {
        const connectionConfig = {
          getBrowserActionTimeout: () => 100,
          getProxy: () => {},
          getAuthenticator: () => providedAuth,
          getServiceName: () => '',
          getDisableConsoleLogin: () => true,
          getPrivateKey: () => '',
          getPrivateKeyPath: () => '',
          getPrivateKeyPass: () => '',
          getToken: () => '',
          getClientType: () => '',
          getClientVersion: () => '',
          getClientStoreTemporaryCredential: () => true,
          idToken: idToken || null,
          host: 'host',
        };

        assert.strictEqual(authenticator.getAuthenticator(connectionConfig, { }).constructor.name, expectedAuth);
      });
    });
  });
});<|MERGE_RESOLUTION|>--- conflicted
+++ resolved
@@ -1,9 +1,5 @@
 /*
-<<<<<<< HEAD
- * Copyright (c) 2024 Snowflake Computing Inc. All rights reserved.
-=======
  * Copyright (c) 2015-2024 Snowflake Computing Inc. All rights reserved.
->>>>>>> 5df8bb9f
  */
 
 const assert = require('assert');
