/*
 * Copyright (c) 2015 Snowflake Computing Inc. All rights reserved.
 */

var ConnectionConfig = require('./../../../lib/connection/connection_config');
var ErrorCodes = require('./../../../lib/errors').codes;
var assert = require('assert');

describe('ConnectionConfig: basic', function ()
{
  ///////////////////////////////////////////////////////////////////////////
  //// Test synchronous errors                                           ////
  ///////////////////////////////////////////////////////////////////////////

  var negativeTestCases =
    [
      {
        name: 'missing options',
        options: undefined,
        errorCode: ErrorCodes.ERR_CONN_CREATE_MISSING_OPTIONS
      },
      {
        name: 'null options',
        options: null,
        errorCode: ErrorCodes.ERR_CONN_CREATE_MISSING_OPTIONS
      },
      {
        name: 'invalid options',
        options: 'invalid',
        errorCode: ErrorCodes.ERR_CONN_CREATE_INVALID_OPTIONS
      },
      {
        name: 'missing username',
        options: {},
        errorCode: ErrorCodes.ERR_CONN_CREATE_MISSING_USERNAME
      },
      {
        name: 'missing username with SNOWFLAKE authenticator',
        options: 
          { 
            authenticator: 'SNOWFLAKE'
          },
        errorCode: ErrorCodes.ERR_CONN_CREATE_MISSING_USERNAME
      },
      {
        name: 'missing browser timeout with EXTERNALBROWSER authenticator',
        options:
          {
            authenticator: 'EXTERNALBROWSER',
            username: 'admin',
            account: 'snowflake',
            browserActionTimeout: -1
          },
        errorCode: ErrorCodes.ERR_CONN_CREATE_INVALID_BROWSER_TIMEOUT
      },
      {
        name: 'missing username with SNOWFLAKE_JWT authenticator',
        options: 
          { 
            authenticator: 'SNOWFLAKE_JWT'
          },
        errorCode: ErrorCodes.ERR_CONN_CREATE_MISSING_USERNAME
      },
      {
        name: 'undefined username',
        options:
          {
            username: undefined
          },
        errorCode: ErrorCodes.ERR_CONN_CREATE_MISSING_USERNAME
      },
      {
        name: 'undefined username with SNOWFLAKE authenticator',
        options:
          {
            username: undefined,
            authenticator: 'SNOWFLAKE'
          },
        errorCode: ErrorCodes.ERR_CONN_CREATE_MISSING_USERNAME
      },
      {
        name: 'undefined username with SNOWFLAKE_JWT authenticator',
        options:
          {
            username: undefined,
            authenticator: 'SNOWFLAKE_JWT'
          },
        errorCode: ErrorCodes.ERR_CONN_CREATE_MISSING_USERNAME
      },
      {
        name: 'null username',
        options:
          {
            username: null
          },
        errorCode: ErrorCodes.ERR_CONN_CREATE_MISSING_USERNAME
      },
      {
        name: 'null username with SNOWFLAKE authenticator',
        options:
          {
            username: null,
            authenticator: 'SNOWFLAKE'
          },
        errorCode: ErrorCodes.ERR_CONN_CREATE_MISSING_USERNAME
      },
      {
        name: 'null username with SNOWFLAKE_JWT authenticator',
        options:
          {
            username: null,
            authenticator: 'SNOWFLAKE_JWT'
          },
        errorCode: ErrorCodes.ERR_CONN_CREATE_MISSING_USERNAME
      },
      {
        name: 'invalid username',
        options:
          {
            username: 0
          },
        errorCode: ErrorCodes.ERR_CONN_CREATE_INVALID_USERNAME
      },
      {
        name: 'invalid username with SNOWFLAKE authenticator',
        options:
          {
            username: 0,
            authenticator: 'SNOWFLAKE'
          },
        errorCode: ErrorCodes.ERR_CONN_CREATE_INVALID_USERNAME
      },
      {
        name: 'invalid username with OAUTH authenticator',
        options:
          {
            username: 0,
            authenticator: 'OAUTH'
          },
        errorCode: ErrorCodes.ERR_CONN_CREATE_INVALID_USERNAME
      },
      {
        name: 'invalid username with EXTERNALBROWSER authenticator',
        options:
          {
            username: 0,
            authenticator: 'EXTERNALBROWSER'
          },
        errorCode: ErrorCodes.ERR_CONN_CREATE_INVALID_USERNAME
      },
      {
        name: 'invalid username with SNOWFLAKE_JWT authenticator',
        options:
          {
            username: 0,
            authenticator: 'SNOWFLAKE_JWT'
          },
        errorCode: ErrorCodes.ERR_CONN_CREATE_INVALID_USERNAME
      },
      {
        name: 'missing password',
        options:
          {
            username: 'username'
          },
        errorCode: ErrorCodes.ERR_CONN_CREATE_MISSING_PASSWORD
      },
      {
        name: 'undefined password',
        options:
          {
            username: 'username',
            password: undefined
          },
        errorCode: ErrorCodes.ERR_CONN_CREATE_MISSING_PASSWORD
      },
      {
        name: 'null password',
        options:
          {
            username: 'username',
            password: null
          },
        errorCode: ErrorCodes.ERR_CONN_CREATE_MISSING_PASSWORD
      },
      {
        name: 'invalid password',
        options:
          {
            username: 'username',
            password: 0
          },
        errorCode: ErrorCodes.ERR_CONN_CREATE_INVALID_PASSWORD
      },
      {
        name: 'missing account',
        options:
          {
            username: 'username',
            password: 'password'
          },
        errorCode: ErrorCodes.ERR_CONN_CREATE_MISSING_ACCOUNT
      },
      {
        name: 'undefined account',
        options:
          {
            username: 'username',
            password: 'password',
            account: undefined
          },
        errorCode: ErrorCodes.ERR_CONN_CREATE_MISSING_ACCOUNT
      },
      {
        name: 'null account',
        options:
          {
            username: 'username',
            password: 'password',
            account: null
          },
        errorCode: ErrorCodes.ERR_CONN_CREATE_MISSING_ACCOUNT
      },
      {
        name: 'invalid account',
        options:
          {
            username: 'username',
            password: 'password',
            account: 0
          },
        errorCode: ErrorCodes.ERR_CONN_CREATE_INVALID_ACCOUNT
      },
      {
        name: 'invalid warehouse',
        options:
          {
            username: 'username',
            password: 'password',
            account: 'account',
            warehouse: 0
          },
        errorCode: ErrorCodes.ERR_CONN_CREATE_INVALID_WAREHOUSE
      },
      {
        name: 'invalid database',
        options:
          {
            username: 'username',
            password: 'password',
            account: 'account',
            database: 0
          },
        errorCode: ErrorCodes.ERR_CONN_CREATE_INVALID_DATABASE
      },
      {
        name: 'invalid schema',
        options:
          {
            username: 'username',
            password: 'password',
            account: 'account',
            schema: 0
          },
        errorCode: ErrorCodes.ERR_CONN_CREATE_INVALID_SCHEMA
      },
      {
        name: 'invalid role',
        options:
          {
            username: 'username',
            password: 'password',
            account: 'account',
            role: 0
          },
        errorCode: ErrorCodes.ERR_CONN_CREATE_INVALID_ROLE
      },
      {
        name: 'missing proxyHost',
        options:
          {
            username: 'username',
            password: 'password',
            account: 'account',
            proxyPort: ''
          },
        errorCode: ErrorCodes.ERR_CONN_CREATE_MISSING_PROXY_HOST
      },
      {
        name: 'invalid proxyHost',
        options:
          {
            username: 'username',
            password: 'password',
            account: 'account',
            proxyHost: 0
          },
        errorCode: ErrorCodes.ERR_CONN_CREATE_INVALID_PROXY_HOST
      },
      {
        name: 'missing proxyPort',
        options:
          {
            username: 'username',
            password: 'password',
            account: 'account',
            proxyHost: 'proxyHost'
          },
        errorCode: ErrorCodes.ERR_CONN_CREATE_MISSING_PROXY_PORT
      },
      {
        name: 'invalid proxyPort',
        options:
          {
            username: 'username',
            password: 'password',
            account: 'account',
            proxyHost: 'proxyHost',
            proxyPort: 'proxyPort'
          },
        errorCode: ErrorCodes.ERR_CONN_CREATE_INVALID_PROXY_PORT
      },
      {
        name: 'missing proxyUser',
        options:
        {
          username: 'username',
          password: 'password',
          account: 'account',
          proxyHost: 'proxyHost',
          proxyPort: 1234,
          proxyPassword: 'proxyPassword'
        },
        errorCode: ErrorCodes.ERR_CONN_CREATE_MISSING_PROXY_USER
      },
      {
        name: 'invalid proxyUser',
        options:
        {
          username: 'username',
          password: 'password',
          account: 'account',
          proxyHost: 'proxyHost',
          proxyPort: 1234,
          proxyUser: 1234
        },
        errorCode: ErrorCodes.ERR_CONN_CREATE_INVALID_PROXY_USER
      },

      {
        name: 'missing proxyPassword',
        options:
        {
          username: 'username',
          password: 'password',
          account: 'account',
          proxyHost: 'proxyHost',
          proxyPort: 1234,
          proxyUser: 'proxyUser'
        },
        errorCode: ErrorCodes.ERR_CONN_CREATE_MISSING_PROXY_PASS
      },
      {
        name: 'invalid proxyPassword',
        options:
        {
          username: 'username',
          password: 'password',
          account: 'account',
          proxyHost: 'proxyHost',
          proxyPort: 1234,
          proxyUser: 'proxyUser',
          proxyPassword: 1234
        },
        errorCode: ErrorCodes.ERR_CONN_CREATE_INVALID_PROXY_PASS
      },
    {
      name: 'invalid noProxy',
      options:
      {
        username: 'username',
        password: 'password',
        account: 'account',
        proxyHost: 'proxyHost',
        proxyPort: 1234,
        proxyUser: 'proxyUser',
        proxyPassword: 'proxyPassword',
        noProxy: 0
      },
      errorCode: ErrorCodes.ERR_CONN_CREATE_INVALID_NO_PROXY
    },
      {
        name: 'invalid streamResult',
        options:
          {
            username: 'username',
            password: 'password',
            account: 'account',
            streamResult: 'invalid'
          },
        errorCode: ErrorCodes.ERR_CONN_CREATE_INVALID_STREAM_RESULT
      },
      {
        name: 'invalid fetchAsString',
        options:
          {
            username: 'username',
            password: 'password',
            account: 'account',
            fetchAsString: 'invalid'
          },
        errorCode: ErrorCodes.ERR_CONN_CREATE_INVALID_FETCH_AS_STRING
      },
      {
        name: 'invalid fetchAsString values',
        options:
          {
            username: 'username',
            password: 'password',
            account: 'account',
            fetchAsString: ['invalid']
          },
        errorCode: ErrorCodes.ERR_CONN_CREATE_INVALID_FETCH_AS_STRING_VALUES
      },
      {
        name: 'invalid private key value',
        options:
        {
          username: 'username',
          password: 'password',
          account: 'account',
          privateKey: 'abcd',
          authenticator: 'SNOWFLAKE_JWT'
        },
        errorCode: ErrorCodes.ERR_CONN_CREATE_INVALID_PRIVATE_KEY
      },
      {
        name: 'invalid private key path',
        options:
        {
          username: 'username',
          password: 'password',
          account: 'account',
          privateKeyPath: 1234,
          authenticator: 'SNOWFLAKE_JWT'
        },
        errorCode: ErrorCodes.ERR_CONN_CREATE_INVALID_PRIVATE_KEY_PATH
      },
      {
        name: 'invalid private key pass',
        options:
        {
          username: 'username',
          password: 'password',
          account: 'account',
          privateKeyPass: 1234,
          authenticator: 'SNOWFLAKE_JWT'
        },
        errorCode: ErrorCodes.ERR_CONN_CREATE_INVALID_PRIVATE_KEY_PASS
      },
      {
        name: 'invalid oauth token',
        options:
        {
          username: 'username',
          password: 'password',
          account: 'account',
          token: 1234,
          authenticator: 'OAUTH'
        },
        errorCode: ErrorCodes.ERR_CONN_CREATE_INVALID_OAUTH_TOKEN
      },
      {
        name: 'invalid validateDefaultParameters',
        options:
        {
          username: 'username',
          password: 'password',
          account: 'account',
          validateDefaultParameters: 2
        },
        errorCode: ErrorCodes.ERR_CONN_CREATE_INVALID_VALIDATE_DEFAULT_PARAMETERS
      },
      {
        name: 'invalid application name',
        options:
        {
          username: 'username',
          password: 'password',
          account: 'account',
          application: '123Test'
        },
        errorCode: ErrorCodes.ERR_CONN_CREATE_INVALID_APPLICATION
      },
      {
        name: 'invalid application length',
        options:
        {
          username: 'username',
          password: 'password',
          account: 'account',
          application: '0123456789012345678901!%$##234567890123456789012345678901234567890'
        },
        errorCode: ErrorCodes.ERR_CONN_CREATE_INVALID_APPLICATION
      },
      {
        name: 'invalid gcsUseDownscopedCredential',
        options:
        {
          username: 'username',
          password: 'password',
          account: 'account',
          gcsUseDownscopedCredential: 1234
        },
        errorCode: ErrorCodes.ERR_CONN_CREATE_INVALID_GCS_USE_DOWNSCOPED_CREDENTIAL
      },
      {
        name: 'invalid disableQueryContextCache',
        options:
        {
          username: 'username',
          password: 'password',
          account: 'account',
          disableQueryContextCache: 1234
        },
        errorCode: ErrorCodes.ERR_CONN_CREATE_INVALID_DISABLED_QUERY_CONTEXT_CACHE,
      },
      {
        name: 'invalid includeRetryReason',
        options:
        {
          username: 'username',
          password: 'password',
          account: 'account',
          includeRetryReason: 'invalid'
        },
        errorCode: ErrorCodes.ERR_CONN_CREATE_INVALID_INCLUDE_RETRY_REASON,
      },
      {
<<<<<<< HEAD
        name: 'invalid consentCacheIdToken',
        options:
        {
          username: 'username',
          password: 'password',
          account: 'account',
          consentCacheIdToken: 'invalid'
        },
        errorCode: ErrorCodes.ERR_CONN_CREATE_INVALID_CONSENT_CACHE_ID_TOKEN,
=======
        name: 'invalid clientConfigFile',
        options: {
            account: 'account',
            username: 'username',
            password: 'password',
            clientConfigFile: 15
        },
        errorCode: ErrorCodes.ERR_CONN_CREATE_INVALID_CLIENT_CONFIG_FILE
>>>>>>> bd44c971
      },
    ];

  var createNegativeITCallback = function (testCase)
  {
    return function ()
    {
      var error;

      try
      {
        new ConnectionConfig(testCase.options);
      }
      catch (err)
      {
        error = err;
      }
      finally
      {
        assert.ok(error);
        assert.strictEqual(error.code, testCase.errorCode);
      }
    };
  };

  var index, length, testCase;
  for (index = 0, length = negativeTestCases.length; index < length; index++)
  {
    testCase = negativeTestCases[index];
    it(testCase.name, createNegativeITCallback(testCase));
  }

  ///////////////////////////////////////////////////////////////////////////
  //// Test valid arguments                                              ////
  ///////////////////////////////////////////////////////////////////////////

  var testCases =
    [
      {
        name: 'basic',
        input:
          {
            username: 'username',
            password: 'password',
            account: 'account'
          },
        options:
          {
            accessUrl: 'https://account.snowflakecomputing.com',
            username: 'username',
            password: 'password',
            account: 'account'
          }
      },
      {
        name: 'region (deprecated)',
        input:
          {
            username: 'username',
            password: 'password',
            account: 'account',
            region: 'testregion',
          },
        options:
          {
            accessUrl: 'https://account.testregion.snowflakecomputing.com',
            username: 'username',
            password: 'password',
            account: 'account'
          }
      },
      {
        name: 'region in account (deprecated)',
        input:
          {
            username: 'username',
            password: 'password',
            account: 'account.testregion.azure',
          },
        options:
          {
            accessUrl: 'https://account.testregion.azure.snowflakecomputing.com',
            username: 'username',
            password: 'password',
            account: 'account'
          }
      },
      {
        name: 'account in url and no account is specified',
        input:
          {
            username: 'username',
            password: 'password',
            accessUrl: 'https://account1.testregion.azure.snowflakecomputing.com',
          },
        options:
          {
            accessUrl: 'https://account1.testregion.azure.snowflakecomputing.com',
            username: 'username',
            password: 'password',
            account: 'account1'
          }
      },
      {
        name: 'account in url and account is specified',
        input:
          {
            username: 'username',
            password: 'password',
            account: 'account2',
            accessUrl: 'https://account1.testregion.azure.snowflakecomputing.com',
          },
        options:
          {
            accessUrl: 'https://account1.testregion.azure.snowflakecomputing.com',
            username: 'username',
            password: 'password',
            account: 'account2'
          }
      },
      {
        name: 'region in account but accessUrl is specified',
        input:
          {
            accessUrl: 'https://account.prodregion.aws.snowflakecomputing.com',
            username: 'username',
            password: 'password',
            account: 'account.testregion.azure',
          },
        options:
          {
            accessUrl: 'https://account.prodregion.aws.snowflakecomputing.com',
            username: 'username',
            password: 'password',
            account: 'account'
          }
      },
      {
        name: 'region is us-west-2',
        input:
          {
            username: 'username',
            password: 'password',
            account: 'account',
            region: 'us-west-2',
          },
        options:
          {
            accessUrl: 'https://account.snowflakecomputing.com',
            username: 'username',
            password: 'password',
            account: 'account'
          }
      },
      {
        name: 'region is us-west-2 but account includes us-east-1',
        input:
          {
            username: 'username',
            password: 'password',
            account: 'account.us-east-1',
            region: 'us-west-2',
          },
        options:
          {
            accessUrl: 'https://account.us-east-1.snowflakecomputing.com',
            username: 'username',
            password: 'password',
            account: 'account'
          }
      },
      {
        name: 'NOT global url',
        input:
          {
            username: 'username',
            password: 'password',
            account: 'account-123xyz.us-west-2',
          },
        options:
          {
            accessUrl: 'https://account-123xyz.us-west-2.snowflakecomputing.com',
            username: 'username',
            password: 'password',
            account: 'account-123xyz'
          }
      },
      {
        name: 'global url',
        input:
          {
            username: 'username',
            password: 'password',
            account: 'account-123xyz.us-west-2.global',
          },
        options:
          {
            accessUrl: 'https://account-123xyz.us-west-2.global.snowflakecomputing.com',
            username: 'username',
            password: 'password',
            account: 'account'
          }
      },
      {
        name: 'validate default parameters',
        input:
        {
          username: 'username',
          password: 'password',
          account: 'account',
          validateDefaultParameters: true
        },
        options:
        {
          accessUrl: 'https://account.snowflakecomputing.com',
          username: 'username',
          password: 'password',
          account: 'account',
        }
      },
      {
        name: 'application',
        input:
        {
          username: 'username',
          password: 'password',
          account: 'account',
          application: "test123"
        },
        options:
        {
          accessUrl: 'https://account.snowflakecomputing.com',
          username: 'username',
          password: 'password'
        }
      },
      {
        name: 'proxy without user/password',
        input:
        {
          username: 'username',
          password: 'password',
          account: 'account',
          proxyHost: 'proxyHost',
          proxyPort: 1234,
        },
        options:
        {
          accessUrl: 'https://account.snowflakecomputing.com',
          username: 'username',
          password: 'password'
        }
      },
      {
        name: 'proxy with user/password',
        input:
        {
          username: 'username',
          password: 'password',
          account: 'account',
          proxyHost: 'proxyHost',
          proxyPort: 1234,
          proxyUser: 'proxyUser',
          proxyPassword: 'proxyPassword'
        },
        options:
        {
          accessUrl: 'https://account.snowflakecomputing.com',
          username: 'username',
          password: 'password'
        }
      },
      {
        name: 'proxy with noproxy',
        input:
        {
          username: 'username',
          password: 'password',
          account: 'account',
          proxyHost: 'proxyHost',
          proxyPort: 1234,
          proxyUser: 'proxyUser',
          proxyPassword: 'proxyPassword',
          noProxy:  '*.snowflakecomputing.com'
        },
        options:
        {
          accessUrl: 'https://account.snowflakecomputing.com',
          username: 'username',
          password: 'password'
        }
      },
      {
        name: 'gcsUseDownscopedCredential',
        input:
        {
          username: 'username',
          password: 'password',
          account: 'account',
          gcsUseDownscopedCredential: true
        },
        options:
        {
          accessUrl: 'https://account.snowflakecomputing.com',
          username: 'username',
          password: 'password'
        }
      },
      {
        name: 'oauth without username',
        input:
        {
          account: 'account',
          authenticator: 'OAUTH',
          token: 'token'
        },
        options:
        {
          accessUrl: 'https://account.snowflakecomputing.com',
          account: 'account'
        }
      },
      {
        name: 'external browser without username and password',
        input:
        {
          account: 'account',
          authenticator: 'EXTERNALBROWSER'
        },
        options:
        {
          accessUrl: 'https://account.snowflakecomputing.com',
          account: 'account'
        }
      },
      {
        name: 'disableQueryContextCache',
        input:
        {
          username: 'username',
          password: 'password',
          account: 'account',
          disableQueryContextCache: true
        },
        options:
        {
          accessUrl: 'https://account.snowflakecomputing.com',
          username: 'username',
          password: 'password'
        }
      },
      {
        name: 'client config file',
        input:
          {
            account: 'account',
            username: 'username',
            password: 'password',
            clientConfigFile: 'easy_logging_config.json'
          },
        options:
          {
            accessUrl: 'https://account.snowflakecomputing.com',
            username: 'username',
            password: 'password',
            account: 'account',
            clientConfigFile: 'easy_logging_config.json'
          }
      },
    ];

  var createItCallback = function (testCase)
  {
    return function ()
    {
      var result_options = new ConnectionConfig(testCase.input);
      Object.keys(testCase.options).forEach(function (key)
      {
        var ref = testCase.options[key];
        var val = result_options[key];
        assert.strictEqual(val, ref);
      })
    };
  };

  for (index = 0, length = testCases.length; index < length; index++)
  {
    testCase = testCases[index];
    it(testCase.name, createItCallback(testCase));
  }

  it('custom prefetch', function ()
  {
    var username = 'username';
    var password = 'password';
    var account = 'account';

    var connectionConfig = new ConnectionConfig(
      {
        username: username,
        password: password,
        account: account
      });

    // get the default value of the resultPrefetch parameter
    var resultPrefetchDefault = connectionConfig.getResultPrefetch();

    // create a ConnectionConfig object with a custom value for resultPrefetch
    var resultPrefetchCustom = resultPrefetchDefault + 1;
    connectionConfig = new ConnectionConfig(
      {
        username: username,
        password: password,
        account: account,
        resultPrefetch: resultPrefetchCustom
      });

    // verify that the custom value overrode the default value
    assert.strictEqual(
      connectionConfig.getResultPrefetch(), resultPrefetchCustom);
  });
});<|MERGE_RESOLUTION|>--- conflicted
+++ resolved
@@ -537,7 +537,7 @@
         errorCode: ErrorCodes.ERR_CONN_CREATE_INVALID_INCLUDE_RETRY_REASON,
       },
       {
-<<<<<<< HEAD
+
         name: 'invalid consentCacheIdToken',
         options:
         {
@@ -547,7 +547,8 @@
           consentCacheIdToken: 'invalid'
         },
         errorCode: ErrorCodes.ERR_CONN_CREATE_INVALID_CONSENT_CACHE_ID_TOKEN,
-=======
+      },
+      {
         name: 'invalid clientConfigFile',
         options: {
             account: 'account',
@@ -556,7 +557,6 @@
             clientConfigFile: 15
         },
         errorCode: ErrorCodes.ERR_CONN_CREATE_INVALID_CLIENT_CONFIG_FILE
->>>>>>> bd44c971
       },
     ];
 
